#[macro_use]
extern crate redis_module;

use redis_module::{Context, RedisError, RedisResult, RedisString};
fn hello_mul(_: &Context, args: Vec<RedisString>) -> RedisResult {
    if args.len() < 2 {
        return Err(RedisError::WrongArity);
    }

    let nums = args
        .into_iter()
        .skip(1)
        .map(|s| s.parse_integer())
        .collect::<Result<Vec<i64>, RedisError>>()?;

    let product = nums.iter().product();

    let mut response = nums;
    response.push(product);

    Ok(response.into())
}

<<<<<<< HEAD
=======
fn hello_err(ctx: &Context, args: Vec<RedisString>) -> RedisResult {
    if args.is_empty() {
        return Err(RedisError::WrongArity);
    }

    let msg = args.get(1).unwrap();

    ctx.reply_error_string(msg.try_as_str().unwrap());
    Ok(().into())
}

fn add_info(ctx: &InfoContext, _for_crash_report: bool) {
    if ctx.add_info_section(Some("hello")) == Status::Ok {
        ctx.add_info_field_str("field", "hello_value");
    }
}

>>>>>>> d6aef187
//////////////////////////////////////////////////////

redis_module! {
    name: "hello",
    version: 1,
    data_types: [],
    commands: [
        ["hello.mul", hello_mul, "", 0, 0, 0],
    ],
}<|MERGE_RESOLUTION|>--- conflicted
+++ resolved
@@ -21,26 +21,6 @@
     Ok(response.into())
 }
 
-<<<<<<< HEAD
-=======
-fn hello_err(ctx: &Context, args: Vec<RedisString>) -> RedisResult {
-    if args.is_empty() {
-        return Err(RedisError::WrongArity);
-    }
-
-    let msg = args.get(1).unwrap();
-
-    ctx.reply_error_string(msg.try_as_str().unwrap());
-    Ok(().into())
-}
-
-fn add_info(ctx: &InfoContext, _for_crash_report: bool) {
-    if ctx.add_info_section(Some("hello")) == Status::Ok {
-        ctx.add_info_field_str("field", "hello_value");
-    }
-}
-
->>>>>>> d6aef187
 //////////////////////////////////////////////////////
 
 redis_module! {
