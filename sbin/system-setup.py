#!/usr/bin/env python3

import sys
import os
import argparse

HERE = os.path.abspath(os.path.dirname(__file__))
ROOT = os.path.abspath(os.path.join(HERE, ".."))
READIES = os.path.join(ROOT, "deps/readies")
sys.path.insert(0, READIES)
import paella

#----------------------------------------------------------------------------------------------

class RedisModuleRSSetup(paella.Setup):
    def __init__(self, args):
        paella.Setup.__init__(self, args.nop)

    def common_first(self):
        self.install_downloaders()
        self.run("%s/bin/enable-utf8" % READIES, sudo=self.os != 'macos')
        self.install("git")

        self.run("%s/bin/getclang --modern" % READIES)
        self.run("%s/bin/getrust" % READIES)
<<<<<<< HEAD

=======
>>>>>>> 2587a7a3
        if self.osnick == 'ol8':
            self.install('tar')
        self.run("%s/bin/getcmake --usr" % READIES)

    def debian_compat(self):
        self.run("%s/bin/getgcc" % READIES)

    def redhat_compat(self):
        self.install("redhat-lsb-core")
        self.run("%s/bin/getgcc --modern" % READIES)

        if not self.platform.is_arm():
            self.install_linux_gnu_tar()

    def fedora(self):
        self.run("%s/bin/getgcc" % READIES)

    def macos(self):
        self.install_gnu_utils()
        self.run("%s/bin/getredis -v 6" % READIES)

    def common_last(self):
        pass

#----------------------------------------------------------------------------------------------

parser = argparse.ArgumentParser(description='Set up system for build.')
parser.add_argument('-n', '--nop', action="store_true", help='no operation')
args = parser.parse_args()

RedisModuleRSSetup(args).setup()<|MERGE_RESOLUTION|>--- conflicted
+++ resolved
@@ -23,10 +23,7 @@
 
         self.run("%s/bin/getclang --modern" % READIES)
         self.run("%s/bin/getrust" % READIES)
-<<<<<<< HEAD
 
-=======
->>>>>>> 2587a7a3
         if self.osnick == 'ol8':
             self.install('tar')
         self.run("%s/bin/getcmake --usr" % READIES)
