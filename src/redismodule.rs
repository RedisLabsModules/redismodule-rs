--- conflicted
+++ resolved
@@ -114,9 +114,6 @@
         Self { ctx, inner }
     }
 
-<<<<<<< HEAD
-    pub const fn from_redis_module_string(
-=======
     #[allow(clippy::not_unsafe_ptr_arg_deref)]
     pub fn create_from_slice(ctx: *mut raw::RedisModuleCtx, s: &[u8]) -> Self {
         let inner = unsafe {
@@ -126,8 +123,7 @@
         Self { ctx, inner }
     }
 
-    pub fn from_redis_module_string(
->>>>>>> 282e35d7
+    pub const fn from_redis_module_string(
         ctx: *mut raw::RedisModuleCtx,
         inner: *mut raw::RedisModuleString,
     ) -> Self {
