--- conflicted
+++ resolved
@@ -44,16 +44,13 @@
     }
 
     #[inline]
-<<<<<<< HEAD
     fn next_str<'a>(&mut self) -> Result<&'a str, RedisError> {
         self.next()
             .map_or(Err(RedisError::WrongArity), |v| v.try_as_str())
     }
 
     #[inline]
-=======
->>>>>>> 250e986d
-    fn next_i64(&mut self) -> Result<i64, RedisError> {
+   fn next_i64(&mut self) -> Result<i64, RedisError> {
         self.next()
             .map_or(Err(RedisError::WrongArity), |v| v.parse_integer())
     }
