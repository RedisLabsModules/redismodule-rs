--- conflicted
+++ resolved
@@ -1,13 +1,8 @@
-<<<<<<< HEAD
 use std::{
     collections::{HashMap, HashSet},
     hash::{Hash, Hasher},
 };
-
-use crate::{RedisError, RedisString};
-=======
 use crate::{raw, CallReply, RedisError, RedisString};
->>>>>>> 5b5a61a7
 
 #[derive(Debug, PartialEq)]
 pub enum RedisValue {
@@ -20,13 +15,10 @@
     Bool(bool),
     Float(f64),
     Array(Vec<RedisValue>),
-<<<<<<< HEAD
+    Error(String),
+    StaticError(&'static str),
     Map(HashMap<RedisValue, RedisValue>),
     Set(HashSet<RedisValue>),
-=======
-    Error(String),
-    StaticError(&'static str),
->>>>>>> 5b5a61a7
     Null,
     NoReply, // No reply at all (as opposed to a Null reply)
 }
