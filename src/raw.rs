// Allow dead code in here in case I want to publish it as a crate at some
// point.
#![allow(dead_code)]

extern crate enum_primitive_derive;
extern crate libc;
extern crate num_traits;

use bitflags::bitflags;
use enum_primitive_derive::Primitive;
use libc::size_t;
use num_traits::FromPrimitive;
use std::ffi::CString;
use std::os::raw::{c_char, c_double, c_int, c_long, c_longlong};
use std::ptr;
use std::slice;

pub use crate::redisraw::bindings::*;
use crate::RedisString;
use crate::{RedisBuffer, RedisError};

bitflags! {
    pub struct KeyMode: c_int {
        const READ = REDISMODULE_READ as c_int;
        const WRITE = REDISMODULE_WRITE as c_int;
    }
}

#[derive(Primitive, Debug, PartialEq)]
pub enum KeyType {
    Empty = REDISMODULE_KEYTYPE_EMPTY,
    String = REDISMODULE_KEYTYPE_STRING,
    List = REDISMODULE_KEYTYPE_LIST,
    Hash = REDISMODULE_KEYTYPE_HASH,
    Set = REDISMODULE_KEYTYPE_SET,
    ZSet = REDISMODULE_KEYTYPE_ZSET,
    Module = REDISMODULE_KEYTYPE_MODULE,
}

impl From<c_int> for KeyType {
    fn from(v: c_int) -> Self {
        KeyType::from_i32(v).unwrap()
    }
}

#[derive(Primitive, Debug, PartialEq)]
pub enum ReplyType {
    Unknown = REDISMODULE_REPLY_UNKNOWN,
    String = REDISMODULE_REPLY_STRING,
    Error = REDISMODULE_REPLY_ERROR,
    Integer = REDISMODULE_REPLY_INTEGER,
    Array = REDISMODULE_REPLY_ARRAY,
    Null = REDISMODULE_REPLY_NULL,
}

impl From<c_int> for ReplyType {
    fn from(v: c_int) -> Self {
        ReplyType::from_i32(v).unwrap()
    }
}

#[derive(Primitive, Debug, PartialEq)]
pub enum Aux {
    Before = REDISMODULE_AUX_BEFORE_RDB,
    After = REDISMODULE_AUX_AFTER_RDB,
}

#[derive(Primitive, Debug, PartialEq)]
pub enum Status {
    Ok = REDISMODULE_OK,
    Err = REDISMODULE_ERR,
}

impl From<c_int> for Status {
    fn from(v: c_int) -> Self {
        Status::from_i32(v).unwrap()
    }
}

impl From<Status> for Result<(), &str> {
    fn from(s: Status) -> Self {
        match s {
            Status::Ok => Ok(()),
            Status::Err => Err("Generic error"),
        }
    }
}

#[cfg(feature = "experimental-api")]
bitflags! {
    pub struct NotifyEvent : c_int {
        const GENERIC = REDISMODULE_NOTIFY_GENERIC;
        const STRING = REDISMODULE_NOTIFY_STRING;
        const LIST = REDISMODULE_NOTIFY_LIST;
        const SET = REDISMODULE_NOTIFY_SET;
        const HASH = REDISMODULE_NOTIFY_HASH;
        const ZSET = REDISMODULE_NOTIFY_ZSET;
        const EXPIRED = REDISMODULE_NOTIFY_EXPIRED;
        const EVICTED = REDISMODULE_NOTIFY_EVICTED;
        const STREAM = REDISMODULE_NOTIFY_STREAM;
        const ALL = REDISMODULE_NOTIFY_ALL;
    }
}

#[derive(Debug)]
pub enum CommandFlag {
    Write,
    Readonly,
    Denyoom,
    Admin,
    Pubsub,
    Noscript,
    Random,
    SortForScript,
    Loading,
    Stale,
    SkipMonitor,
    Asking,
    Fast,
    Movablekeys,
}

fn command_flag_repr(flag: &CommandFlag) -> &'static str {
    use crate::raw::CommandFlag::*;
    match flag {
        Write => "write",
        Readonly => "readonly",
        Denyoom => "denyoom",
        Admin => "admin",
        Pubsub => "pubsub",
        Noscript => "noscript",
        Random => "random",
        SortForScript => "sort_for_script",
        Loading => "loading",
        Stale => "stale",
        SkipMonitor => "skip_monitor",
        Asking => "asking",
        Fast => "fast",
        Movablekeys => "movablekeys",
    }
}

// This is the one static function we need to initialize a module.
// bindgen does not generate it for us (probably since it's defined as static in redismodule.h).
#[allow(improper_ctypes)]
#[link(name = "redismodule", kind = "static")]
extern "C" {
    pub fn Export_RedisModule_Init(
        ctx: *mut RedisModuleCtx,
        module_name: *const c_char,
        module_version: c_int,
        api_version: c_int,
    ) -> c_int;
}

///////////////////////////////////////////////////////////////

pub const FMT: *const c_char = b"v\0".as_ptr() as *const c_char;

// REDISMODULE_HASH_DELETE is defined explicitly here because bindgen cannot
// parse typecasts in C macro constants yet.
// See https://github.com/rust-lang/rust-bindgen/issues/316
pub const REDISMODULE_HASH_DELETE: *const RedisModuleString = 1 as *const RedisModuleString;

// Helper functions for the raw bindings.

pub fn call_reply_type(reply: *mut RedisModuleCallReply) -> ReplyType {
    unsafe {
        // TODO: Cache the unwrapped functions and use them instead of unwrapping every time?
        RedisModule_CallReplyType.unwrap()(reply).into()
    }
}

pub fn free_call_reply(reply: *mut RedisModuleCallReply) {
    unsafe { RedisModule_FreeCallReply.unwrap()(reply) }
}

pub fn call_reply_integer(reply: *mut RedisModuleCallReply) -> c_longlong {
    unsafe { RedisModule_CallReplyInteger.unwrap()(reply) }
}

pub fn call_reply_array_element(
    reply: *mut RedisModuleCallReply,
    idx: usize,
) -> *mut RedisModuleCallReply {
    unsafe { RedisModule_CallReplyArrayElement.unwrap()(reply, idx) }
}

pub fn call_reply_length(reply: *mut RedisModuleCallReply) -> usize {
    unsafe { RedisModule_CallReplyLength.unwrap()(reply) }
}

pub fn call_reply_string_ptr(reply: *mut RedisModuleCallReply, len: *mut size_t) -> *const c_char {
    unsafe { RedisModule_CallReplyStringPtr.unwrap()(reply, len) }
}

pub fn call_reply_string(reply: *mut RedisModuleCallReply) -> String {
    unsafe {
        let mut len: size_t = 0;
        let reply_string: *mut u8 =
            RedisModule_CallReplyStringPtr.unwrap()(reply, &mut len) as *mut u8;
        String::from_utf8(
            slice::from_raw_parts(reply_string, len)
                .iter()
                .copied()
                .collect(),
        )
        .unwrap()
    }
}

pub fn close_key(kp: *mut RedisModuleKey) {
    unsafe { RedisModule_CloseKey.unwrap()(kp) }
}

pub fn open_key(
    ctx: *mut RedisModuleCtx,
    keyname: *mut RedisModuleString,
    mode: KeyMode,
) -> *mut RedisModuleKey {
    unsafe { RedisModule_OpenKey.unwrap()(ctx, keyname, mode.bits) as *mut RedisModuleKey }
}

pub fn reply_with_array(ctx: *mut RedisModuleCtx, len: c_long) -> Status {
    unsafe { RedisModule_ReplyWithArray.unwrap()(ctx, len).into() }
}

pub fn reply_with_error(ctx: *mut RedisModuleCtx, err: *const c_char) {
    unsafe {
        RedisModule_ReplyWithError.unwrap()(ctx, err);
    }
}

pub fn reply_with_long_long(ctx: *mut RedisModuleCtx, ll: c_longlong) -> Status {
    unsafe { RedisModule_ReplyWithLongLong.unwrap()(ctx, ll).into() }
}

pub fn reply_with_double(ctx: *mut RedisModuleCtx, f: c_double) -> Status {
    unsafe { RedisModule_ReplyWithDouble.unwrap()(ctx, f).into() }
}

pub fn reply_with_string(ctx: *mut RedisModuleCtx, s: *mut RedisModuleString) -> Status {
    unsafe { RedisModule_ReplyWithString.unwrap()(ctx, s).into() }
}

// Sets the expiry on a key.
//
// Expire is in milliseconds.
pub fn set_expire(key: *mut RedisModuleKey, expire: c_longlong) -> Status {
    unsafe { RedisModule_SetExpire.unwrap()(key, expire).into() }
}

pub fn string_dma(key: *mut RedisModuleKey, len: *mut size_t, mode: KeyMode) -> *const c_char {
    unsafe { RedisModule_StringDMA.unwrap()(key, len, mode.bits) }
}

pub fn hash_get_multi<T>(
    key: *mut RedisModuleKey,
    fields: &[T],
    values: &mut [*mut RedisModuleString],
) -> Result<(), RedisError>
where
    T: Into<Vec<u8>> + Clone,
{
    assert_eq!(fields.len(), values.len());

    let mut fi = fields.iter();
    let mut vi = values.iter_mut();

    macro_rules! rm {
        () => { unsafe {
            RedisModule_HashGet.unwrap()(key, REDISMODULE_HASH_CFIELDS as i32,
                                         ptr::null::<c_char>())
        }};
        ($($args:expr)*) => { unsafe {
            RedisModule_HashGet.unwrap()(
                key, REDISMODULE_HASH_CFIELDS as i32,
                $($args),*,
                ptr::null::<c_char>()
            )
        }};
    }
    macro_rules! f {
        () => {
            CString::new((*fi.next().unwrap()).clone())
                .unwrap()
                .as_ptr()
        };
    }
    macro_rules! v {
        () => {
            vi.next().unwrap()
        };
    }

    // This convoluted code is necessary since Redis only exposes a varargs API for HashGet
    // to modules. Unfortunately there's no straightforward or portable way of calling a
    // a varargs function with a variable number of arguments that is determined at runtime.
    // See also the following Redis ticket: https://github.com/redis/redis/issues/7860
    let res = Status::from(match fields.len() {
        0 => rm! {},
        1 => rm! {f!() v!()},
        2 => rm! {f!() v!() f!() v!()},
        3 => rm! {f!() v!() f!() v!() f!() v!()},
        4 => rm! {f!() v!() f!() v!() f!() v!() f!() v!()},
        5 => rm! {f!() v!() f!() v!() f!() v!() f!() v!() f!() v!()},
        6 => rm! {f!() v!() f!() v!() f!() v!() f!() v!() f!() v!() f!() v!()},
        7 => rm! {
            f!() v!() f!() v!() f!() v!() f!() v!() f!() v!() f!() v!()
            f!() v!()
        },
        8 => rm! {
            f!() v!() f!() v!() f!() v!() f!() v!() f!() v!() f!() v!()
            f!() v!() f!() v!()
        },
        9 => rm! {
            f!() v!() f!() v!() f!() v!() f!() v!() f!() v!() f!() v!()
            f!() v!() f!() v!() f!() v!()
        },
        10 => rm! {
            f!() v!() f!() v!() f!() v!() f!() v!() f!() v!() f!() v!()
            f!() v!() f!() v!() f!() v!() f!() v!()
        },
        11 => rm! {
            f!() v!() f!() v!() f!() v!() f!() v!() f!() v!() f!() v!()
            f!() v!() f!() v!() f!() v!() f!() v!() f!() v!()
        },
        12 => rm! {
            f!() v!() f!() v!() f!() v!() f!() v!() f!() v!() f!() v!()
            f!() v!() f!() v!() f!() v!() f!() v!() f!() v!() f!() v!()
        },
        _ => panic!("Unsupported length"),
    });

    match res {
        Status::Ok => Ok(()),
        _ => Err(RedisError::Str("ERR key is not a hash value")),
    }
}

pub fn hash_set(key: *mut RedisModuleKey, field: &str, value: *mut RedisModuleString) -> Status {
    let field = CString::new(field).unwrap();

    unsafe {
        RedisModule_HashSet.unwrap()(
            key,
            REDISMODULE_HASH_CFIELDS as i32,
            field.as_ptr(),
            value,
            ptr::null::<c_char>(),
        )
        .into()
    }
}

pub fn hash_del(key: *mut RedisModuleKey, field: &str) -> Status {
    let field = CString::new(field).unwrap();

    // TODO: Add hash_del_multi()
    // Support to pass multiple fields is desired but is complicated.
    // See hash_get_multi() and https://github.com/redis/redis/issues/7860

    unsafe {
        RedisModule_HashSet.unwrap()(
            key,
            REDISMODULE_HASH_CFIELDS as i32,
            field.as_ptr(),
            REDISMODULE_HASH_DELETE,
            ptr::null::<c_char>(),
        )
        .into()
    }
}

// Returns pointer to the C string, and sets len to its length
pub fn string_ptr_len(s: *mut RedisModuleString, len: *mut size_t) -> *const c_char {
    unsafe { RedisModule_StringPtrLen.unwrap()(s, len) }
}

pub fn string_set(key: *mut RedisModuleKey, s: *mut RedisModuleString) -> Status {
    unsafe { RedisModule_StringSet.unwrap()(key, s).into() }
}

pub fn replicate_verbatim(ctx: *mut RedisModuleCtx) -> Status {
    unsafe { RedisModule_ReplicateVerbatim.unwrap()(ctx).into() }
}

pub fn load_unsigned(rdb: *mut RedisModuleIO) -> u64 {
    unsafe { RedisModule_LoadUnsigned.unwrap()(rdb) }
}

pub fn load_signed(rdb: *mut RedisModuleIO) -> i64 {
    unsafe { RedisModule_LoadSigned.unwrap()(rdb) }
}

pub fn load_string(rdb: *mut RedisModuleIO) -> String {
    let p = unsafe { RedisModule_LoadString.unwrap()(rdb) };
    RedisString::from_ptr(p)
        .expect("UTF8 encoding error in load string")
        .to_string()
}

pub fn load_string_buffer(rdb: *mut RedisModuleIO) -> RedisBuffer {
    unsafe {
        let mut len = 0;
        let buffer = RedisModule_LoadStringBuffer.unwrap()(rdb, &mut len);
        RedisBuffer::new(buffer, len)
    }
}

pub fn replicate(ctx: *mut RedisModuleCtx, command: &str, args: &[&str]) -> Status {
    let terminated_args: Vec<RedisString> =
        args.iter().map(|s| RedisString::create(ctx, s)).collect();

    let inner_args: Vec<*mut RedisModuleString> = terminated_args.iter().map(|s| s.inner).collect();

    let cmd = CString::new(command).unwrap();

    unsafe {
        RedisModule_Replicate.unwrap()(
            ctx,
            cmd.as_ptr(),
            FMT,
            inner_args.as_ptr() as *mut c_char,
            terminated_args.len(),
        )
        .into()
    }
}

pub fn load_double(rdb: *mut RedisModuleIO) -> f64 {
    unsafe { RedisModule_LoadDouble.unwrap()(rdb) }
}

pub fn load_float(rdb: *mut RedisModuleIO) -> f32 {
    unsafe { RedisModule_LoadFloat.unwrap()(rdb) }
}

pub fn save_string(rdb: *mut RedisModuleIO, buf: &str) {
    unsafe { RedisModule_SaveStringBuffer.unwrap()(rdb, buf.as_ptr() as *const c_char, buf.len()) };
}

pub fn save_double(rdb: *mut RedisModuleIO, val: f64) {
    unsafe { RedisModule_SaveDouble.unwrap()(rdb, val) };
}

pub fn save_signed(rdb: *mut RedisModuleIO, val: i64) {
    unsafe { RedisModule_SaveSigned.unwrap()(rdb, val) };
}

pub fn save_float(rdb: *mut RedisModuleIO, val: f32) {
    unsafe { RedisModule_SaveFloat.unwrap()(rdb, val) };
}

pub fn save_unsigned(rdb: *mut RedisModuleIO, val: u64) {
    unsafe { RedisModule_SaveUnsigned.unwrap()(rdb, val) };
}

pub fn string_append_buffer(
    ctx: *mut RedisModuleCtx,
    s: *mut RedisModuleString,
    buff: &str,
) -> Status {
    unsafe {
        RedisModule_StringAppendBuffer.unwrap()(ctx, s, buff.as_ptr() as *mut c_char, buff.len())
            .into()
    }
}

pub fn subscribe_to_server_event(
    ctx: *mut RedisModuleCtx,
    event: RedisModuleEvent,
    callback: RedisModuleEventCallback,
) -> Status {
    unsafe { RedisModule_SubscribeToServerEvent.unwrap()(ctx, event, callback).into() }
}

<<<<<<< HEAD
pub fn export_shared_api(
    ctx: *mut RedisModuleCtx,
    func: *const ::std::os::raw::c_void,
    name: *const ::std::os::raw::c_char,
) {
    unsafe { RedisModule_ExportSharedAPI.unwrap()(ctx, name, func as *mut ::std::os::raw::c_void) };
=======
#[cfg(feature = "experimental-api")]
pub fn notify_keyspace_event(
    ctx: *mut RedisModuleCtx,
    event_type: NotifyEvent,
    event: &str,
    keyname: &str,
) -> Status {
    let event = CString::new(event).unwrap();
    let keyname = RedisString::create(ctx, keyname);
    unsafe {
        RedisModule_NotifyKeyspaceEvent.unwrap()(
            ctx,
            event_type.bits,
            event.as_ptr(),
            keyname.inner,
        )
        .into()
    }
>>>>>>> baeb1eb1
}<|MERGE_RESOLUTION|>--- conflicted
+++ resolved
@@ -475,14 +475,14 @@
     unsafe { RedisModule_SubscribeToServerEvent.unwrap()(ctx, event, callback).into() }
 }
 
-<<<<<<< HEAD
 pub fn export_shared_api(
     ctx: *mut RedisModuleCtx,
     func: *const ::std::os::raw::c_void,
     name: *const ::std::os::raw::c_char,
 ) {
     unsafe { RedisModule_ExportSharedAPI.unwrap()(ctx, name, func as *mut ::std::os::raw::c_void) };
-=======
+}
+
 #[cfg(feature = "experimental-api")]
 pub fn notify_keyspace_event(
     ctx: *mut RedisModuleCtx,
@@ -501,5 +501,4 @@
         )
         .into()
     }
->>>>>>> baeb1eb1
 }