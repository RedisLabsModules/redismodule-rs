--- conflicted
+++ resolved
@@ -138,11 +138,7 @@
 
 ///////////////////////////////////////////////////////////////
 
-<<<<<<< HEAD
-    pub const FMT: *const i8 = b"v\0".as_ptr() as *const i8;
-=======
-pub const FMT: *const c_char = b"v\0".as_ptr() as *const c_char;
->>>>>>> 1f7f6c04
+    pub const FMT: *const c_char = b"v\0".as_ptr() as *const c_char;
 
     // Helper functions for the raw bindings.
 
@@ -307,28 +303,16 @@
 
         let cmd = CString::new(command).unwrap();
 
-<<<<<<< HEAD
         unsafe {
             RedisModule_Replicate.unwrap()(
                 ctx,
                 cmd.as_ptr(),
                 FMT,
-                inner_args.as_ptr() as *mut i8,
+                inner_args.as_ptr() as *mut c_char,
                 terminated_args.len(),
             )
             .into()
         }
-=======
-    unsafe {
-        RedisModule_Replicate.unwrap()(
-            ctx,
-            cmd.as_ptr(),
-            FMT,
-            inner_args.as_ptr() as *mut c_char,
-            terminated_args.len(),
-        )
-        .into()
->>>>>>> 1f7f6c04
     }
 
     pub fn load_double(rdb: *mut RedisModuleIO) -> f64 {
@@ -359,7 +343,6 @@
         unsafe { RedisModule_SaveUnsigned.unwrap()(rdb, val) };
     }
 
-<<<<<<< HEAD
     pub fn string_append_buffer(
         ctx: *mut RedisModuleCtx,
         s: *mut RedisModuleString,
@@ -368,23 +351,13 @@
         unsafe {
             RedisModule_StringAppendBuffer.unwrap()(ctx, s, buff.as_ptr() as *mut c_char, buff.len())
                 .into()
-=======
-pub fn string_append_buffer(
-    ctx: *mut RedisModuleCtx,
-    s: *mut RedisModuleString,
-    buff: &str,
-) -> Status {
-    unsafe {
-        RedisModule_StringAppendBuffer.unwrap()(ctx, s, buff.as_ptr() as *mut c_char, buff.len())
-            .into()
->>>>>>> 1f7f6c04
-    }
-}
-
-pub fn subscribe_to_server_event(
-    ctx: *mut RedisModuleCtx,
-    event: RedisModuleEvent,
-    callback: RedisModuleEventCallback,
-) -> Status {
-    unsafe { RedisModule_SubscribeToServerEvent.unwrap()(ctx, event, callback).into() }
-}+        }
+    }
+
+    pub fn subscribe_to_server_event(
+        ctx: *mut RedisModuleCtx,
+        event: RedisModuleEvent,
+        callback: RedisModuleEventCallback,
+    ) -> Status {
+        unsafe { RedisModule_SubscribeToServerEvent.unwrap()(ctx, event, callback).into() }
+    }