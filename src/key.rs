--- conflicted
+++ resolved
@@ -458,26 +458,16 @@
     /// use redis_module::key::HMGetResult;
     /// use redis_module::{Context, RedisError, RedisResult, RedisString, RedisValue};
     ///
-<<<<<<< HEAD
-    /// let keyname = "config";
-    /// let fields = &["username", "password", "email"];
-    /// let hm = ctx
-    ///      .open_key(keyname)
-    ///      .hash_get_multi(fields)?
-    ///      .ok_or(RedisError::Str("key not found"))?;
-    /// let response: HashMap<&str, String> = hm.into_iter().collect();
-=======
     /// fn call_hash(ctx: &Context, _: Vec<RedisString>) -> RedisResult {
     ///     let key_name = RedisString::create(ctx.ctx, "config");
     ///     let fields = &["username", "password", "email"];
     ///     let hm: HMGetResult<'_, &str, RedisString> = ctx
     ///         .open_key(&key_name)
     ///         .hash_get_multi(fields)?
-    ///         .ok_or(RedisError::Str("ERR key not found"))?;
+    ///         .ok_or(RedisError::Str("key not found"))?;
     ///     let response: Vec<RedisValue> = hm.into_iter().map(|(_, v)| v.into()).collect();
     ///     Ok(RedisValue::Array(response))
     /// }
->>>>>>> 7fea2191
     /// ```
     ///
     /// Get a [`Vec`] of only the field values from the results:
@@ -486,24 +476,16 @@
     /// use redis_module::{Context, RedisError, RedisResult, RedisString, RedisValue};
     /// use redis_module::key::HMGetResult;
     ///
-<<<<<<< HEAD
-    /// let hm = ctx
-    ///      .open_key(keyname)
-    ///      .hash_get_multi(fields)?
-    ///      .ok_or(RedisError::Str("key not found"))?;
-    /// let response: Vec<String> = hm.into_iter().map(|(_, v)| v).collect();
-=======
     /// fn call_hash(ctx: &Context, _: Vec<RedisString>) -> RedisResult {
     ///     let key_name = RedisString::create(ctx.ctx, "config");
     ///     let fields = &["username", "password", "email"];
     ///     let hm: HMGetResult<'_, &str, RedisString> = ctx
     ///          .open_key(&key_name)
     ///          .hash_get_multi(fields)?
-    ///          .ok_or(RedisError::Str("ERR key not found"))?;
+    ///          .ok_or(RedisError::Str("key not found"))?;
     ///     let response: Vec<RedisValue> = hm.into_iter().map(|(_, v)| RedisValue::BulkRedisString(v)).collect();
     ///     Ok(RedisValue::Array(response))
     /// }
->>>>>>> 7fea2191
     /// ```
     ///
     /// [`HashMap`]: std::collections::HashMap
