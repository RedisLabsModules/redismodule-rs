use std::os::raw::c_void;
use std::ptr;
use std::string;

use libc::size_t;

use crate::error::Error;
use crate::from_byte_string;
use crate::native_types::RedisType;
use crate::raw;
use crate::redismodule::REDIS_OK;
use crate::RedisError;
use crate::RedisResult;
use crate::RedisString;

/// `RedisKey` is an abstraction over a Redis key that allows readonly
/// operations.
///
/// Its primary function is to ensure the proper deallocation of resources when
/// it goes out of scope. Redis normally requires that keys be managed manually
/// by explicitly freeing them when you're done. This can be a risky prospect,
/// especially with mechanics like Rust's `?` operator, so we ensure fault-free
/// operation through the use of the Drop trait.
#[derive(Clone, Copy, Debug, PartialEq)]
pub enum KeyMode {
    Read,
    ReadWrite,
}

#[derive(Debug)]
pub struct RedisKey {
    ctx: *mut raw::RedisModuleCtx,
    key_inner: *mut raw::RedisModuleKey,
    key_str: RedisString,
}

impl RedisKey {
    pub fn open(ctx: *mut raw::RedisModuleCtx, key: &str) -> RedisKey {
        let key_str = RedisString::create(ctx, key);
        let key_inner = raw::open_key(ctx, key_str.inner, to_raw_mode(KeyMode::Read));
        RedisKey {
            ctx,
            key_inner,
            key_str,
        }
    }

<<<<<<< HEAD
    pub fn get_value<T>(&self, redis_type: &RedisType) -> Result<Option<&T>, RedisError> {
=======
    pub fn get_value<T: Debug>(&self, redis_type: &RedisType) -> Result<Option<&T>, RedisError> {
>>>>>>> 04afca77
        verify_type(self.key_inner, redis_type)?;

        let value =
            unsafe { raw::RedisModule_ModuleTypeGetValue.unwrap()(self.key_inner) as *mut T };

        if value.is_null() {
            return Ok(None);
        }

        let value = unsafe { &*value };

        Ok(Some(value))
    }

    /// Detects whether the key pointer given to us by Redis is null.
    pub fn is_null(&self) -> bool {
        let null_key: *mut raw::RedisModuleKey = ptr::null_mut();
        self.key_inner == null_key
    }

    pub fn read(&self) -> Result<Option<String>, Error> {
        let val = if self.is_null() {
            None
        } else {
            Some(read_key(self.key_inner)?)
        };
        Ok(val)
    }
}

impl Drop for RedisKey {
    // Frees resources appropriately as a RedisKey goes out of scope.
    fn drop(&mut self) {
        raw::close_key(self.key_inner);
    }
}

/// `RedisKeyWritable` is an abstraction over a Redis key that allows read and
/// write operations.
pub struct RedisKeyWritable {
    ctx: *mut raw::RedisModuleCtx,
    key_inner: *mut raw::RedisModuleKey,

    // The Redis string
    //
    // This field is needed on the struct so that its Drop implementation gets
    // called when it goes out of scope.
    #[allow(dead_code)]
    key_str: RedisString,
}

impl RedisKeyWritable {
    pub fn open(ctx: *mut raw::RedisModuleCtx, key: &str) -> RedisKeyWritable {
        let key_str = RedisString::create(ctx, key);
        let key_inner = raw::open_key(ctx, key_str.inner, to_raw_mode(KeyMode::ReadWrite));
        RedisKeyWritable {
            ctx,
            key_inner,
            key_str,
        }
    }

    /// Detects whether the value stored in a Redis key is empty.
    ///
    /// Note that an empty key can be reliably detected by looking for a null
    /// as you open the key in read mode, but when asking for write Redis
    /// returns a non-null pointer to allow us to write to even an empty key,
    /// so we have to check the key's value instead.
    /*
    fn is_empty_old(&self) -> Result<bool, Error> {
        match self.read()? {
            Some(s) => match s.as_str() {
                "" => Ok(true),
                _ => Ok(false),
            },
            _ => Ok(false),
        }
    }
    */

    pub fn read(&self) -> Result<Option<String>, Error> {
        Ok(Some(read_key(self.key_inner)?))
    }

    pub fn set_expire(&self, expire: time::Duration) -> RedisResult {
        match raw::set_expire(self.key_inner, expire.num_milliseconds()) {
            raw::Status::Ok => REDIS_OK,

            // Error may occur if the key wasn't open for writing or is an
            // empty key.
            raw::Status::Err => Err(RedisError::Str("Error while setting key expire")),
        }
    }

    pub fn write(&self, val: &str) -> RedisResult {
        let val_str = RedisString::create(self.ctx, val);
        match raw::string_set(self.key_inner, val_str.inner) {
            raw::Status::Ok => REDIS_OK,
            raw::Status::Err => Err(RedisError::Str("Error while setting key")),
        }
    }

    pub fn delete(&self) -> RedisResult {
        unsafe { raw::RedisModule_DeleteKey.unwrap()(self.key_inner) };
        REDIS_OK
    }

    pub fn is_empty(&self) -> bool {
        use raw::KeyType;

        let key_type: KeyType = unsafe { raw::RedisModule_KeyType.unwrap()(self.key_inner) }.into();

        key_type == KeyType::Empty
    }

    pub fn get_value<T>(&self, redis_type: &RedisType) -> Result<Option<&mut T>, RedisError> {
        verify_type(self.key_inner, redis_type)?;
        let value =
            unsafe { raw::RedisModule_ModuleTypeGetValue.unwrap()(self.key_inner) as *mut T };

        if value.is_null() {
            return Ok(None);
        }

        let value = unsafe { &mut *value };
        Ok(Some(value))
    }

    pub fn set_value<T>(&self, redis_type: &RedisType, value: T) -> Result<(), RedisError> {
        verify_type(self.key_inner, redis_type)?;
        let value = Box::into_raw(Box::new(value)) as *mut c_void;
        let status: raw::Status = unsafe {
            raw::RedisModule_ModuleTypeSetValue.unwrap()(
                self.key_inner,
                *redis_type.raw_type.borrow(),
                value,
            )
        }
        .into();

        status.into()
    }
}

impl From<raw::Status> for Result<(), RedisError> {
    fn from(s: raw::Status) -> Self {
        match s {
            raw::Status::Ok => Ok(()),
            raw::Status::Err => Err(RedisError::String("Generic error".to_string())),
        }
    }
}

impl Drop for RedisKeyWritable {
    // Frees resources appropriately as a RedisKey goes out of scope.
    fn drop(&mut self) {
        raw::close_key(self.key_inner);
    }
}

fn read_key(key: *mut raw::RedisModuleKey) -> Result<String, string::FromUtf8Error> {
    let mut length: size_t = 0;
    from_byte_string(
        raw::string_dma(key, &mut length, raw::KeyMode::READ),
        length,
    )
}

fn to_raw_mode(mode: KeyMode) -> raw::KeyMode {
    match mode {
        KeyMode::Read => raw::KeyMode::READ,
        KeyMode::ReadWrite => raw::KeyMode::READ | raw::KeyMode::WRITE,
    }
}

fn verify_type(key_inner: *mut raw::RedisModuleKey, redis_type: &RedisType) -> RedisResult {
    use raw::KeyType;

    let key_type: KeyType = unsafe { raw::RedisModule_KeyType.unwrap()(key_inner) }.into();

    if key_type != KeyType::Empty {
        // The key exists; check its type
        let raw_type = unsafe { raw::RedisModule_ModuleTypeGetType.unwrap()(key_inner) };

        if raw_type != *redis_type.raw_type.borrow() {
            return Err(RedisError::String(format!(
                "Existing key has wrong Redis type"
            )));
        }
    }

    REDIS_OK
}<|MERGE_RESOLUTION|>--- conflicted
+++ resolved
@@ -45,11 +45,7 @@
         }
     }
 
-<<<<<<< HEAD
     pub fn get_value<T>(&self, redis_type: &RedisType) -> Result<Option<&T>, RedisError> {
-=======
-    pub fn get_value<T: Debug>(&self, redis_type: &RedisType) -> Result<Option<&T>, RedisError> {
->>>>>>> 04afca77
         verify_type(self.key_inner, redis_type)?;
 
         let value =
