use core::slice;
use std::{
    ffi::c_char,
    fmt,
<<<<<<< HEAD
    fmt::{Debug, Formatter},
=======
    fmt::{Debug, Display, Formatter},
>>>>>>> d79071c4
    marker::PhantomData,
    ptr::NonNull,
};

use crate::raw::*;

pub struct StringCallReply<'root> {
    reply: NonNull<RedisModuleCallReply>,
    _dummy: PhantomData<&'root ()>,
}

impl<'root> StringCallReply<'root> {
    /// Convert StringCallReply to String.
    /// Return None data is not a valid utf8.
    pub fn to_string(&self) -> Option<String> {
        String::from_utf8(self.as_bytes().to_vec()).ok()
    }

    /// Return the StringCallReply data as &[u8]
    pub fn as_bytes(&self) -> &[u8] {
        let mut len: usize = 0;
        let reply_string: *mut u8 = unsafe {
            RedisModule_CallReplyStringPtr.unwrap()(self.reply.as_ptr(), &mut len) as *mut u8
        };
        unsafe { slice::from_raw_parts(reply_string, len) }
    }
<<<<<<< HEAD
}

impl<'root> Drop for StringCallReply<'root> {
    fn drop(&mut self) {
        free_call_reply(self.reply.as_ptr());
    }
}

impl<'root> Debug for StringCallReply<'root> {
    fn fmt(&self, f: &mut Formatter<'_>) -> fmt::Result {
        write!(f, "{:?}", self.as_bytes())
    }
}

pub struct ErrorCallReply<'root> {
    reply: NonNull<RedisModuleCallReply>,
    _dummy: PhantomData<&'root ()>,
}

#[derive(Debug)]
pub enum ErrorReply<'root> {
    Message(String),
    RedisError(ErrorCallReply<'root>),
}

impl<'root> ErrorCallReply<'root> {
    /// Convert ErrorCallReply to String.
    /// Return None data is not a valid utf8.
    pub fn to_utf8_string(&self) -> Option<String> {
        String::from_utf8(self.as_bytes().to_vec()).ok()
    }

    /// Return the ErrorCallReply data as &[u8]
    pub fn as_bytes(&self) -> &[u8] {
        let mut len: usize = 0;
        let reply_string: *mut u8 = unsafe {
            RedisModule_CallReplyStringPtr.unwrap()(self.reply.as_ptr(), &mut len) as *mut u8
        };
        unsafe { slice::from_raw_parts(reply_string, len) }
    }
}

impl<'root> ErrorReply<'root> {
    /// Convert [ErrorCallReply] to [String] or [None] if its not a valid utf8.
    pub fn to_utf8_string(&self) -> Option<String> {
        match self {
            ErrorReply::Message(s) => Some(s.clone()),
            ErrorReply::RedisError(r) => r.to_utf8_string(),
        }
    }

    /// Return the ErrorCallReply data as &[u8]
    pub fn as_bytes(&self) -> &[u8] {
        match self {
            ErrorReply::Message(s) => s.as_bytes(),
            ErrorReply::RedisError(r) => r.as_bytes(),
=======
}

impl<'root> Drop for StringCallReply<'root> {
    fn drop(&mut self) {
        free_call_reply(self.reply.as_ptr());
    }
}

impl<'root> Debug for StringCallReply<'root> {
    fn fmt(&self, f: &mut Formatter<'_>) -> fmt::Result {
        let mut debug_struct = f.debug_struct("StringCallReply");
        let debug_struct = debug_struct.field("reply", &self.reply);
        match self.to_string() {
            Some(s) => debug_struct.field("value", &s),
            None => debug_struct.field("value", &self.as_bytes()),
>>>>>>> d79071c4
        }
        .finish()
    }
}

<<<<<<< HEAD
impl<'root> Drop for ErrorCallReply<'root> {
    fn drop(&mut self) {
        free_call_reply(self.reply.as_ptr());
    }
}

impl<'root> Debug for ErrorCallReply<'root> {
    fn fmt(&self, f: &mut Formatter<'_>) -> fmt::Result {
        write!(f, "{:?}", self.to_utf8_string())
    }
}

pub struct I64CallReply<'root> {
    reply: NonNull<RedisModuleCallReply>,
    _dummy: PhantomData<&'root ()>,
}

impl<'root> I64CallReply<'root> {
    /// Return the i64 value of the [I64CallReply]
    pub fn to_i64(&self) -> i64 {
        call_reply_integer(self.reply.as_ptr())
=======
impl<'root> Display for StringCallReply<'root> {
    fn fmt(&self, f: &mut Formatter<'_>) -> fmt::Result {
        fmt::Display::fmt(&String::from_utf8_lossy(self.as_bytes()), f)
    }
}

pub struct ErrorCallReply<'root> {
    reply: NonNull<RedisModuleCallReply>,
    _dummy: PhantomData<&'root ()>,
}

impl<'root> ErrorCallReply<'root> {
    /// Convert ErrorCallReply to String.
    /// Return None data is not a valid utf8.
    pub fn to_string(&self) -> Option<String> {
        String::from_utf8(self.as_bytes().to_vec()).ok()
>>>>>>> d79071c4
    }
}

<<<<<<< HEAD
impl<'root> Drop for I64CallReply<'root> {
    fn drop(&mut self) {
        free_call_reply(self.reply.as_ptr());
    }
}

impl<'root> Debug for I64CallReply<'root> {
    fn fmt(&self, f: &mut Formatter<'_>) -> fmt::Result {
        write!(f, "{:?}", self.to_i64())
    }
}

pub struct ArrayCallReply<'root> {
    reply: NonNull<RedisModuleCallReply>,
    _dummy: PhantomData<&'root ()>,
}

impl<'root> Drop for ArrayCallReply<'root> {
    fn drop(&mut self) {
        free_call_reply(self.reply.as_ptr());
    }
}

impl<'root> ArrayCallReply<'root> {
    /// Return an Iterator that allows to iterate over the elements
    /// in the [ArrayCallReply].
    pub fn iter(&self) -> ArrayCallReplyIterator<'root, '_> {
        ArrayCallReplyIterator {
            reply: self,
            index: 0,
        }
=======
    /// Return the ErrorCallReply data as &[u8]
    pub fn as_bytes(&self) -> &[u8] {
        let mut len: usize = 0;
        let reply_string: *mut u8 = unsafe {
            RedisModule_CallReplyStringPtr.unwrap()(self.reply.as_ptr(), &mut len) as *mut u8
        };
        unsafe { slice::from_raw_parts(reply_string, len) }
    }
}

impl<'root> Drop for ErrorCallReply<'root> {
    fn drop(&mut self) {
        free_call_reply(self.reply.as_ptr());
    }
}

impl<'root> Debug for ErrorCallReply<'root> {
    fn fmt(&self, f: &mut Formatter<'_>) -> fmt::Result {
        let mut debug_struct = f.debug_struct("ErrorCallReply");
        let debug_struct = debug_struct.field("reply", &self.reply);
        match self.to_string() {
            Some(s) => debug_struct.field("value", &s),
            None => debug_struct.field("value", &self.as_bytes()),
        }
        .finish()
>>>>>>> d79071c4
    }
}

<<<<<<< HEAD
    /// Return the array element on the given index.
    pub fn get(&self, idx: usize) -> Option<CallResult<'_>> {
        let res = NonNull::new(call_reply_array_element(self.reply.as_ptr(), idx))?;
        Some(create_call_reply(res))
=======
impl<'root> Display for ErrorCallReply<'root> {
    fn fmt(&self, f: &mut Formatter<'_>) -> fmt::Result {
        fmt::Display::fmt(&String::from_utf8_lossy(self.as_bytes()), f)
>>>>>>> d79071c4
    }

<<<<<<< HEAD
    /// Return the number of elements in the [ArrayCallReply].
    pub fn len(&self) -> usize {
        call_reply_length(self.reply.as_ptr())
    }
}

=======
pub struct I64CallReply<'root> {
    reply: NonNull<RedisModuleCallReply>,
    _dummy: PhantomData<&'root ()>,
}

impl<'root> I64CallReply<'root> {
    /// Return the i64 value of the [I64CallReply]
    pub fn to_i64(&self) -> i64 {
        call_reply_integer(self.reply.as_ptr())
    }
}

impl<'root> Drop for I64CallReply<'root> {
    fn drop(&mut self) {
        free_call_reply(self.reply.as_ptr());
    }
}

impl<'root> Debug for I64CallReply<'root> {
    fn fmt(&self, f: &mut Formatter<'_>) -> fmt::Result {
        f.debug_struct("I64CallReply")
            .field("reply", &self.reply)
            .field("value", &self.to_i64())
            .finish()
    }
}

impl<'root> Display for I64CallReply<'root> {
    fn fmt(&self, f: &mut Formatter<'_>) -> fmt::Result {
        fmt::Display::fmt(&self.to_i64(), f)
    }
}

pub struct ArrayCallReply<'root> {
    reply: NonNull<RedisModuleCallReply>,
    _dummy: PhantomData<&'root ()>,
}

impl<'root> Drop for ArrayCallReply<'root> {
    fn drop(&mut self) {
        free_call_reply(self.reply.as_ptr());
    }
}

impl<'root> ArrayCallReply<'root> {
    /// Return an Iterator that allows to iterate over the elements
    /// in the [ArrayCallReply].
    pub fn iter(&self) -> ArrayCallReplyIterator<'root, '_> {
        ArrayCallReplyIterator {
            reply: self,
            index: 0,
        }
    }

    /// Return the array element on the given index.
    pub fn get(&self, idx: usize) -> Option<CallResult<'_>> {
        let res = NonNull::new(call_reply_array_element(self.reply.as_ptr(), idx))?;
        Some(create_call_reply(res))
    }

    /// Return the number of elements in the [ArrayCallReply].
    pub fn len(&self) -> usize {
        call_reply_length(self.reply.as_ptr())
    }
}

>>>>>>> d79071c4
pub struct ArrayCallReplyIterator<'root, 'curr> {
    reply: &'curr ArrayCallReply<'root>,
    index: usize,
}

impl<'root, 'curr> Iterator for ArrayCallReplyIterator<'root, 'curr> {
    type Item = CallResult<'curr>;

    fn next(&mut self) -> Option<Self::Item> {
        let res = self.reply.get(self.index);
        if res.is_some() {
            self.index += 1;
        }
        res
    }
}

impl<'root> Debug for ArrayCallReply<'root> {
    fn fmt(&self, f: &mut Formatter<'_>) -> fmt::Result {
<<<<<<< HEAD
        let children: Vec<CallResult> = self.iter().collect();
        write!(f, "{:?}", children)
=======
        f.debug_struct("ArrayCallReply")
            .field("reply", &self.reply)
            .field("elements", &self.iter().collect::<Vec<CallResult>>())
            .finish()
    }
}

impl<'root> Display for ArrayCallReply<'root> {
    fn fmt(&self, f: &mut Formatter<'_>) -> fmt::Result {
        f.write_str("[")?;

        self.iter()
            .enumerate()
            .try_for_each(|(index, v)| -> fmt::Result {
                if index > 1 {
                    f.write_str(", ")?;
                }
                fmt_call_result(v, f)
            })?;

        f.write_str("]")
>>>>>>> d79071c4
    }
}

pub struct NullCallReply<'root> {
    reply: NonNull<RedisModuleCallReply>,
    _dummy: PhantomData<&'root ()>,
<<<<<<< HEAD
}

impl<'root> Drop for NullCallReply<'root> {
    fn drop(&mut self) {
        free_call_reply(self.reply.as_ptr());
    }
}

impl<'root> Debug for NullCallReply<'root> {
    fn fmt(&self, f: &mut Formatter<'_>) -> fmt::Result {
        write!(f, "Null")
    }
}

pub struct MapCallReply<'root> {
    reply: NonNull<RedisModuleCallReply>,
    _dummy: PhantomData<&'root ()>,
}

impl<'root> MapCallReply<'root> {
    /// Return an iterator over the elements in the [MapCallReply].
    /// The iterator return each element as a tuple representing the
    /// key and the value.
    pub fn iter(&self) -> MapCallReplyIterator<'root, '_> {
        MapCallReplyIterator {
            reply: self,
            index: 0,
        }
=======
}

impl<'root> Drop for NullCallReply<'root> {
    fn drop(&mut self) {
        free_call_reply(self.reply.as_ptr());
    }
}

impl<'root> Debug for NullCallReply<'root> {
    fn fmt(&self, f: &mut Formatter<'_>) -> fmt::Result {
        f.debug_struct("NullCallReply")
            .field("reply", &self.reply)
            .finish()
>>>>>>> d79071c4
    }
}

<<<<<<< HEAD
    /// Return the map element on the given index.
    pub fn get(&self, idx: usize) -> Option<(CallResult<'_>, CallResult<'_>)> {
        let (key, val) = call_reply_map_element(self.reply.as_ptr(), idx);
        Some((
            create_call_reply(NonNull::new(key)?),
            create_call_reply(NonNull::new(val)?),
        ))
=======
impl<'root> Display for NullCallReply<'root> {
    fn fmt(&self, f: &mut Formatter<'_>) -> fmt::Result {
        f.write_str("Null")
>>>>>>> d79071c4
    }
}

<<<<<<< HEAD
=======
pub struct MapCallReply<'root> {
    reply: NonNull<RedisModuleCallReply>,
    _dummy: PhantomData<&'root ()>,
}

impl<'root> MapCallReply<'root> {
    /// Return an iterator over the elements in the [MapCallReply].
    /// The iterator return each element as a tuple representing the
    /// key and the value.
    pub fn iter(&self) -> MapCallReplyIterator<'root, '_> {
        MapCallReplyIterator {
            reply: self,
            index: 0,
        }
    }

    /// Return the map element on the given index.
    pub fn get(&self, idx: usize) -> Option<(CallResult<'_>, CallResult<'_>)> {
        let (key, val) = call_reply_map_element(self.reply.as_ptr(), idx);
        Some((
            create_call_reply(NonNull::new(key)?),
            create_call_reply(NonNull::new(val)?),
        ))
    }

>>>>>>> d79071c4
    /// Return the number of elements in the [MapCallReply].
    pub fn len(&self) -> usize {
        call_reply_length(self.reply.as_ptr())
    }
}

pub struct MapCallReplyIterator<'root, 'curr> {
    reply: &'curr MapCallReply<'root>,
    index: usize,
}

impl<'root, 'curr> Iterator for MapCallReplyIterator<'root, 'curr> {
    type Item = (CallResult<'curr>, CallResult<'curr>);

    fn next(&mut self) -> Option<Self::Item> {
        let res = self.reply.get(self.index);
        if res.is_some() {
            self.index += 1;
        }
        res
    }
}
<<<<<<< HEAD

impl<'root> Drop for MapCallReply<'root> {
    fn drop(&mut self) {
        free_call_reply(self.reply.as_ptr());
    }
}

impl<'root> Debug for MapCallReply<'root> {
    fn fmt(&self, f: &mut Formatter<'_>) -> fmt::Result {
        let elements: Vec<(CallResult, CallResult)> = self.iter().collect();
        write!(f, "{:?}", elements)
    }
}

=======

impl<'root> Drop for MapCallReply<'root> {
    fn drop(&mut self) {
        free_call_reply(self.reply.as_ptr());
    }
}

impl<'root> Debug for MapCallReply<'root> {
    fn fmt(&self, f: &mut Formatter<'_>) -> fmt::Result {
        f.debug_struct("MapCallReply")
            .field("reply", &self.reply)
            .field(
                "elements",
                &self.iter().collect::<Vec<(CallResult, CallResult)>>(),
            )
            .finish()
    }
}

impl<'root> Display for MapCallReply<'root> {
    fn fmt(&self, f: &mut Formatter<'_>) -> fmt::Result {
        f.write_str("{")?;

        self.iter()
            .enumerate()
            .try_for_each(|(index, (key, val))| -> fmt::Result {
                if index > 1 {
                    f.write_str(", ")?;
                }
                f.write_str("")?;
                fmt_call_result(key, f)?;
                f.write_str(": ")?;
                fmt_call_result(val, f)
            })?;

        f.write_str("}")
    }
}

>>>>>>> d79071c4
pub struct SetCallReply<'root> {
    reply: NonNull<RedisModuleCallReply>,
    _dummy: PhantomData<&'root ()>,
}

impl<'root> SetCallReply<'root> {
    /// Return an iterator over the elements in the [SetCallReply].
    pub fn iter(&self) -> SetCallReplyIterator<'root, '_> {
        SetCallReplyIterator {
            reply: self,
            index: 0,
        }
    }

    /// Return the set element on the given index.
    pub fn get(&self, idx: usize) -> Option<CallResult<'_>> {
        let res = NonNull::new(call_reply_set_element(self.reply.as_ptr(), idx))?;
        Some(create_call_reply(res))
    }

    /// Return the number of elements in the [SetCallReply].
    pub fn len(&self) -> usize {
        call_reply_length(self.reply.as_ptr())
    }
}

pub struct SetCallReplyIterator<'root, 'curr> {
    reply: &'curr SetCallReply<'root>,
    index: usize,
}

impl<'root, 'curr> Iterator for SetCallReplyIterator<'root, 'curr> {
    type Item = CallResult<'curr>;

    fn next(&mut self) -> Option<Self::Item> {
        let res = self.reply.get(self.index);
        if res.is_some() {
            self.index += 1;
        }
        res
    }
}

impl<'root> Drop for SetCallReply<'root> {
    fn drop(&mut self) {
        free_call_reply(self.reply.as_ptr());
    }
}

impl<'root> Debug for SetCallReply<'root> {
    fn fmt(&self, f: &mut Formatter<'_>) -> fmt::Result {
<<<<<<< HEAD
        let elements: Vec<CallResult> = self.iter().collect();
        write!(f, "{:?}", elements)
=======
        f.debug_struct("SetCallReply")
            .field("reply", &self.reply)
            .field("elements", &self.iter().collect::<Vec<CallResult>>())
            .finish()
    }
}

impl<'root> Display for SetCallReply<'root> {
    fn fmt(&self, f: &mut Formatter<'_>) -> fmt::Result {
        f.write_str("{")?;

        self.iter()
            .enumerate()
            .try_for_each(|(index, v)| -> fmt::Result {
                if index > 1 {
                    f.write_str(", ")?;
                }
                fmt_call_result(v, f)
            })?;

        f.write_str("}")
>>>>>>> d79071c4
    }
}

pub struct BoolCallReply<'root> {
    reply: NonNull<RedisModuleCallReply>,
    _dummy: PhantomData<&'root ()>,
}

impl<'root> BoolCallReply<'root> {
    /// Return the boolean value of the [BoolCallReply].
    pub fn to_bool(&self) -> bool {
        call_reply_bool(self.reply.as_ptr())
    }
}

impl<'root> Drop for BoolCallReply<'root> {
    fn drop(&mut self) {
        free_call_reply(self.reply.as_ptr());
    }
}

impl<'root> Debug for BoolCallReply<'root> {
    fn fmt(&self, f: &mut Formatter<'_>) -> fmt::Result {
<<<<<<< HEAD
        write!(f, "{:?}", self.to_bool())
=======
        f.debug_struct("BoolCallReply")
            .field("reply", &self.reply)
            .field("value", &self.to_bool())
            .finish()
    }
}

impl<'root> Display for BoolCallReply<'root> {
    fn fmt(&self, f: &mut Formatter<'_>) -> fmt::Result {
        fmt::Display::fmt(&self.to_bool(), f)
>>>>>>> d79071c4
    }
}

pub struct DoubleCallReply<'root> {
    reply: NonNull<RedisModuleCallReply>,
    _dummy: PhantomData<&'root ()>,
}

impl<'root> DoubleCallReply<'root> {
    /// Return the double value of the [BoolCallReply] as f64.
    pub fn to_double(&self) -> f64 {
        call_reply_double(self.reply.as_ptr())
    }
}

impl<'root> Drop for DoubleCallReply<'root> {
    fn drop(&mut self) {
        free_call_reply(self.reply.as_ptr());
    }
}

impl<'root> Debug for DoubleCallReply<'root> {
    fn fmt(&self, f: &mut Formatter<'_>) -> fmt::Result {
<<<<<<< HEAD
        write!(f, "{:?}", self.to_double())
=======
        f.debug_struct("DoubleCallReply")
            .field("reply", &self.reply)
            .field("value", &self.to_double())
            .finish()
    }
}

impl<'root> Display for DoubleCallReply<'root> {
    fn fmt(&self, f: &mut Formatter<'_>) -> fmt::Result {
        fmt::Display::fmt(&self.to_double(), f)
>>>>>>> d79071c4
    }
}

pub struct BigNumberCallReply<'root> {
    reply: NonNull<RedisModuleCallReply>,
    _dummy: PhantomData<&'root ()>,
}

impl<'root> BigNumberCallReply<'root> {
    /// Return the big number value of the [BigNumberCallReply] as String.
    /// Return None if the data is not a valid utf8
    pub fn to_string(&self) -> Option<String> {
        call_reply_big_number(self.reply.as_ptr())
    }
}

impl<'root> Drop for BigNumberCallReply<'root> {
    fn drop(&mut self) {
        free_call_reply(self.reply.as_ptr());
    }
}

impl<'root> Debug for BigNumberCallReply<'root> {
    fn fmt(&self, f: &mut Formatter<'_>) -> fmt::Result {
<<<<<<< HEAD
        write!(f, "{:?}", self.to_string())
=======
        f.debug_struct("BigNumberCallReply")
            .field("reply", &self.reply)
            .field("value", &self.to_string())
            .finish()
    }
}

impl<'root> Display for BigNumberCallReply<'root> {
    fn fmt(&self, f: &mut Formatter<'_>) -> fmt::Result {
        fmt::Display::fmt(
            self.to_string()
                .as_ref()
                .map(|v| v.as_str())
                .unwrap_or("None"),
            f,
        )
>>>>>>> d79071c4
    }
}

pub struct VerbatimStringCallReply<'root> {
    reply: NonNull<RedisModuleCallReply>,
    _dummy: PhantomData<&'root ()>,
}

impl<'root> VerbatimStringCallReply<'root> {
    /// Return the verbatim string value of the [VerbatimStringCallReply] as a tuple.
    /// The first entry represents the format, the second entry represent the data.
    /// Return None if the format is not a valid utf8
    pub fn to_parts(&self) -> Option<(String, Vec<u8>)> {
        self.as_parts()
            .map(|(format, data)| (format.to_string(), data.to_vec()))
    }

    /// Borrow the verbatim string value of the [VerbatimStringCallReply] as a tuple.
    /// The first entry represents the format as &str, the second entry represent the data as &[u8].
    /// Return None if the format is not a valid utf8.
    pub fn as_parts(&self) -> Option<(&str, &[u8])> {
        let mut len: usize = 0;
<<<<<<< HEAD
        let mut format: *const c_char = std::ptr::null();
        let reply_string: *mut u8 = unsafe {
            RedisModule_CallReplyVerbatim.unwrap()(self.reply.as_ptr(), &mut len, &mut format)
                as *mut u8
        };
        Some((
            std::str::from_utf8(unsafe { slice::from_raw_parts(format as *const u8, 3) })
=======
        let format: *const u8 = std::ptr::null();
        let reply_string: *mut u8 = unsafe {
            RedisModule_CallReplyVerbatim.unwrap()(
                self.reply.as_ptr(),
                &mut len,
                &mut (format as *const c_char),
            ) as *mut u8
        };
        Some((
            std::str::from_utf8(unsafe { slice::from_raw_parts(format, 3) })
>>>>>>> d79071c4
                .ok()
                .unwrap(),
            unsafe { slice::from_raw_parts(reply_string, len) },
        ))
    }
}

impl<'root> Drop for VerbatimStringCallReply<'root> {
    fn drop(&mut self) {
        free_call_reply(self.reply.as_ptr());
    }
}

impl<'root> Debug for VerbatimStringCallReply<'root> {
    fn fmt(&self, f: &mut Formatter<'_>) -> fmt::Result {
<<<<<<< HEAD
        write!(f, "{:?}", self.to_parts())
=======
        f.debug_struct("VerbatimStringCallReply")
            .field("reply", &self.reply)
            .field("value", &self.as_parts())
            .finish()
    }
}

impl<'root> Display for VerbatimStringCallReply<'root> {
    fn fmt(&self, f: &mut Formatter<'_>) -> fmt::Result {
        match self.as_parts() {
            Some((format, data)) => write!(f, "({}, {})", format, String::from_utf8_lossy(data)),
            None => f.write_str("(None)"),
        }
>>>>>>> d79071c4
    }
}

#[derive(Debug)]
pub enum CallReply<'root> {
    Unknown,
    I64(I64CallReply<'root>),
    String(StringCallReply<'root>),
    Array(ArrayCallReply<'root>),
    Null(NullCallReply<'root>),
    Map(MapCallReply<'root>),
    Set(SetCallReply<'root>),
    Bool(BoolCallReply<'root>),
    Double(DoubleCallReply<'root>),
    BigNumber(BigNumberCallReply<'root>),
    VerbatimString(VerbatimStringCallReply<'root>),
}

<<<<<<< HEAD
=======
impl<'root> Display for CallReply<'root> {
    fn fmt(&self, f: &mut Formatter<'_>) -> fmt::Result {
        match self {
            CallReply::Unknown => f.write_str("Unknown"),
            CallReply::I64(inner) => fmt::Display::fmt(&inner, f),
            CallReply::String(inner) => fmt::Display::fmt(&inner, f),
            CallReply::Array(inner) => fmt::Display::fmt(&inner, f),
            CallReply::Null(inner) => fmt::Display::fmt(&inner, f),
            CallReply::Map(inner) => fmt::Display::fmt(&inner, f),
            CallReply::Set(inner) => fmt::Display::fmt(&inner, f),
            CallReply::Bool(inner) => fmt::Display::fmt(&inner, f),
            CallReply::Double(inner) => fmt::Display::fmt(&inner, f),
            CallReply::BigNumber(inner) => fmt::Display::fmt(&inner, f),
            CallReply::VerbatimString(inner) => fmt::Display::fmt(&inner, f),
        }
    }
}

>>>>>>> d79071c4
fn create_call_reply<'root>(reply: NonNull<RedisModuleCallReply>) -> CallResult<'root> {
    let ty = call_reply_type(reply.as_ptr());
    match ty {
        ReplyType::Unknown => Ok(CallReply::Unknown), // unknown means NULL so no need to free free anything
        ReplyType::Integer => Ok(CallReply::I64(I64CallReply {
            reply: reply,
            _dummy: PhantomData,
        })),
        ReplyType::String => Ok(CallReply::String(StringCallReply {
            reply: reply,
            _dummy: PhantomData,
        })),
<<<<<<< HEAD
        ReplyType::Error => Err(ErrorReply::RedisError(ErrorCallReply {
            reply: reply,
            _dummy: PhantomData,
        })),
=======
        ReplyType::Error => Err(ErrorCallReply {
            reply: reply,
            _dummy: PhantomData,
        }),
>>>>>>> d79071c4
        ReplyType::Array => Ok(CallReply::Array(ArrayCallReply {
            reply: reply,
            _dummy: PhantomData,
        })),
        ReplyType::Null => Ok(CallReply::Null(NullCallReply {
            reply: reply,
            _dummy: PhantomData,
        })),
        ReplyType::Map => Ok(CallReply::Map(MapCallReply {
            reply: reply,
            _dummy: PhantomData,
        })),
        ReplyType::Set => Ok(CallReply::Set(SetCallReply {
            reply: reply,
            _dummy: PhantomData,
        })),
        ReplyType::Bool => Ok(CallReply::Bool(BoolCallReply {
            reply: reply,
            _dummy: PhantomData,
        })),
        ReplyType::Double => Ok(CallReply::Double(DoubleCallReply {
            reply: reply,
            _dummy: PhantomData,
        })),
        ReplyType::BigNumber => Ok(CallReply::BigNumber(BigNumberCallReply {
            reply: reply,
            _dummy: PhantomData,
        })),
        ReplyType::VerbatimString => Ok(CallReply::VerbatimString(VerbatimStringCallReply {
            reply: reply,
            _dummy: PhantomData,
        })),
    }
}

pub(crate) fn create_root_call_reply<'root>(
    reply: Option<NonNull<RedisModuleCallReply>>,
) -> CallResult<'root> {
    reply.map_or(Ok(CallReply::Unknown), |v| create_call_reply(v))
}

<<<<<<< HEAD
pub type CallResult<'root> = Result<CallReply<'root>, ErrorReply<'root>>;
=======
fn fmt_call_result(res: CallResult<'_>, f: &mut Formatter<'_>) -> fmt::Result {
    match res {
        Ok(r) => fmt::Display::fmt(&r, f),
        Err(e) => fmt::Display::fmt(&e, f),
    }
}

pub type CallResult<'root> = Result<CallReply<'root>, ErrorCallReply<'root>>;
>>>>>>> d79071c4
<|MERGE_RESOLUTION|>--- conflicted
+++ resolved
@@ -2,11 +2,7 @@
 use std::{
     ffi::c_char,
     fmt,
-<<<<<<< HEAD
-    fmt::{Debug, Formatter},
-=======
     fmt::{Debug, Display, Formatter},
->>>>>>> d79071c4
     marker::PhantomData,
     ptr::NonNull,
 };
@@ -33,7 +29,6 @@
         };
         unsafe { slice::from_raw_parts(reply_string, len) }
     }
-<<<<<<< HEAD
 }
 
 impl<'root> Drop for StringCallReply<'root> {
@@ -44,19 +39,25 @@
 
 impl<'root> Debug for StringCallReply<'root> {
     fn fmt(&self, f: &mut Formatter<'_>) -> fmt::Result {
-        write!(f, "{:?}", self.as_bytes())
+        let mut debug_struct = f.debug_struct("StringCallReply");
+        let debug_struct = debug_struct.field("reply", &self.reply);
+        match self.to_string() {
+            Some(s) => debug_struct.field("value", &s),
+            None => debug_struct.field("value", &self.as_bytes()),
+        }
+        .finish()
+    }
+}
+
+impl<'root> Display for StringCallReply<'root> {
+    fn fmt(&self, f: &mut Formatter<'_>) -> fmt::Result {
+        fmt::Display::fmt(&String::from_utf8_lossy(self.as_bytes()), f)
     }
 }
 
 pub struct ErrorCallReply<'root> {
     reply: NonNull<RedisModuleCallReply>,
     _dummy: PhantomData<&'root ()>,
-}
-
-#[derive(Debug)]
-pub enum ErrorReply<'root> {
-    Message(String),
-    RedisError(ErrorCallReply<'root>),
 }
 
 impl<'root> ErrorCallReply<'root> {
@@ -76,6 +77,36 @@
     }
 }
 
+impl<'root> Drop for ErrorCallReply<'root> {
+    fn drop(&mut self) {
+        free_call_reply(self.reply.as_ptr());
+    }
+}
+
+impl<'root> Debug for ErrorCallReply<'root> {
+    fn fmt(&self, f: &mut Formatter<'_>) -> fmt::Result {
+        let mut debug_struct = f.debug_struct("ErrorCallReply");
+        let debug_struct = debug_struct.field("reply", &self.reply);
+        match self.to_utf8_string() {
+            Some(s) => debug_struct.field("value", &s),
+            None => debug_struct.field("value", &self.as_bytes()),
+        }
+        .finish()
+    }
+}
+
+impl<'root> Display for ErrorCallReply<'root> {
+    fn fmt(&self, f: &mut Formatter<'_>) -> fmt::Result {
+        fmt::Display::fmt(&String::from_utf8_lossy(self.as_bytes()), f)
+    }
+}
+
+#[derive(Debug)]
+pub enum ErrorReply<'root> {
+    Message(String),
+    RedisError(ErrorCallReply<'root>),
+}
+
 impl<'root> ErrorReply<'root> {
     /// Convert [ErrorCallReply] to [String] or [None] if its not a valid utf8.
     pub fn to_utf8_string(&self) -> Option<String> {
@@ -90,38 +121,13 @@
         match self {
             ErrorReply::Message(s) => s.as_bytes(),
             ErrorReply::RedisError(r) => r.as_bytes(),
-=======
-}
-
-impl<'root> Drop for StringCallReply<'root> {
-    fn drop(&mut self) {
-        free_call_reply(self.reply.as_ptr());
-    }
-}
-
-impl<'root> Debug for StringCallReply<'root> {
-    fn fmt(&self, f: &mut Formatter<'_>) -> fmt::Result {
-        let mut debug_struct = f.debug_struct("StringCallReply");
-        let debug_struct = debug_struct.field("reply", &self.reply);
-        match self.to_string() {
-            Some(s) => debug_struct.field("value", &s),
-            None => debug_struct.field("value", &self.as_bytes()),
->>>>>>> d79071c4
-        }
-        .finish()
-    }
-}
-
-<<<<<<< HEAD
-impl<'root> Drop for ErrorCallReply<'root> {
-    fn drop(&mut self) {
-        free_call_reply(self.reply.as_ptr());
-    }
-}
-
-impl<'root> Debug for ErrorCallReply<'root> {
-    fn fmt(&self, f: &mut Formatter<'_>) -> fmt::Result {
-        write!(f, "{:?}", self.to_utf8_string())
+        }
+    }
+}
+
+impl<'root> Display for ErrorReply<'root> {
+    fn fmt(&self, f: &mut Formatter<'_>) -> fmt::Result {
+        fmt::Display::fmt(&String::from_utf8_lossy(self.as_bytes()), f)
     }
 }
 
@@ -134,28 +140,9 @@
     /// Return the i64 value of the [I64CallReply]
     pub fn to_i64(&self) -> i64 {
         call_reply_integer(self.reply.as_ptr())
-=======
-impl<'root> Display for StringCallReply<'root> {
-    fn fmt(&self, f: &mut Formatter<'_>) -> fmt::Result {
-        fmt::Display::fmt(&String::from_utf8_lossy(self.as_bytes()), f)
-    }
-}
-
-pub struct ErrorCallReply<'root> {
-    reply: NonNull<RedisModuleCallReply>,
-    _dummy: PhantomData<&'root ()>,
-}
-
-impl<'root> ErrorCallReply<'root> {
-    /// Convert ErrorCallReply to String.
-    /// Return None data is not a valid utf8.
-    pub fn to_string(&self) -> Option<String> {
-        String::from_utf8(self.as_bytes().to_vec()).ok()
->>>>>>> d79071c4
-    }
-}
-
-<<<<<<< HEAD
+    }
+}
+
 impl<'root> Drop for I64CallReply<'root> {
     fn drop(&mut self) {
         free_call_reply(self.reply.as_ptr());
@@ -164,7 +151,16 @@
 
 impl<'root> Debug for I64CallReply<'root> {
     fn fmt(&self, f: &mut Formatter<'_>) -> fmt::Result {
-        write!(f, "{:?}", self.to_i64())
+        f.debug_struct("I64CallReply")
+            .field("reply", &self.reply)
+            .field("value", &self.to_i64())
+            .finish()
+    }
+}
+
+impl<'root> Display for I64CallReply<'root> {
+    fn fmt(&self, f: &mut Formatter<'_>) -> fmt::Result {
+        fmt::Display::fmt(&self.to_i64(), f)
     }
 }
 
@@ -187,123 +183,20 @@
             reply: self,
             index: 0,
         }
-=======
-    /// Return the ErrorCallReply data as &[u8]
-    pub fn as_bytes(&self) -> &[u8] {
-        let mut len: usize = 0;
-        let reply_string: *mut u8 = unsafe {
-            RedisModule_CallReplyStringPtr.unwrap()(self.reply.as_ptr(), &mut len) as *mut u8
-        };
-        unsafe { slice::from_raw_parts(reply_string, len) }
-    }
-}
-
-impl<'root> Drop for ErrorCallReply<'root> {
-    fn drop(&mut self) {
-        free_call_reply(self.reply.as_ptr());
-    }
-}
-
-impl<'root> Debug for ErrorCallReply<'root> {
-    fn fmt(&self, f: &mut Formatter<'_>) -> fmt::Result {
-        let mut debug_struct = f.debug_struct("ErrorCallReply");
-        let debug_struct = debug_struct.field("reply", &self.reply);
-        match self.to_string() {
-            Some(s) => debug_struct.field("value", &s),
-            None => debug_struct.field("value", &self.as_bytes()),
-        }
-        .finish()
->>>>>>> d79071c4
-    }
-}
-
-<<<<<<< HEAD
+    }
+
     /// Return the array element on the given index.
     pub fn get(&self, idx: usize) -> Option<CallResult<'_>> {
         let res = NonNull::new(call_reply_array_element(self.reply.as_ptr(), idx))?;
         Some(create_call_reply(res))
-=======
-impl<'root> Display for ErrorCallReply<'root> {
-    fn fmt(&self, f: &mut Formatter<'_>) -> fmt::Result {
-        fmt::Display::fmt(&String::from_utf8_lossy(self.as_bytes()), f)
->>>>>>> d79071c4
-    }
-
-<<<<<<< HEAD
+    }
+
     /// Return the number of elements in the [ArrayCallReply].
     pub fn len(&self) -> usize {
         call_reply_length(self.reply.as_ptr())
     }
 }
 
-=======
-pub struct I64CallReply<'root> {
-    reply: NonNull<RedisModuleCallReply>,
-    _dummy: PhantomData<&'root ()>,
-}
-
-impl<'root> I64CallReply<'root> {
-    /// Return the i64 value of the [I64CallReply]
-    pub fn to_i64(&self) -> i64 {
-        call_reply_integer(self.reply.as_ptr())
-    }
-}
-
-impl<'root> Drop for I64CallReply<'root> {
-    fn drop(&mut self) {
-        free_call_reply(self.reply.as_ptr());
-    }
-}
-
-impl<'root> Debug for I64CallReply<'root> {
-    fn fmt(&self, f: &mut Formatter<'_>) -> fmt::Result {
-        f.debug_struct("I64CallReply")
-            .field("reply", &self.reply)
-            .field("value", &self.to_i64())
-            .finish()
-    }
-}
-
-impl<'root> Display for I64CallReply<'root> {
-    fn fmt(&self, f: &mut Formatter<'_>) -> fmt::Result {
-        fmt::Display::fmt(&self.to_i64(), f)
-    }
-}
-
-pub struct ArrayCallReply<'root> {
-    reply: NonNull<RedisModuleCallReply>,
-    _dummy: PhantomData<&'root ()>,
-}
-
-impl<'root> Drop for ArrayCallReply<'root> {
-    fn drop(&mut self) {
-        free_call_reply(self.reply.as_ptr());
-    }
-}
-
-impl<'root> ArrayCallReply<'root> {
-    /// Return an Iterator that allows to iterate over the elements
-    /// in the [ArrayCallReply].
-    pub fn iter(&self) -> ArrayCallReplyIterator<'root, '_> {
-        ArrayCallReplyIterator {
-            reply: self,
-            index: 0,
-        }
-    }
-
-    /// Return the array element on the given index.
-    pub fn get(&self, idx: usize) -> Option<CallResult<'_>> {
-        let res = NonNull::new(call_reply_array_element(self.reply.as_ptr(), idx))?;
-        Some(create_call_reply(res))
-    }
-
-    /// Return the number of elements in the [ArrayCallReply].
-    pub fn len(&self) -> usize {
-        call_reply_length(self.reply.as_ptr())
-    }
-}
-
->>>>>>> d79071c4
 pub struct ArrayCallReplyIterator<'root, 'curr> {
     reply: &'curr ArrayCallReply<'root>,
     index: usize,
@@ -323,10 +216,6 @@
 
 impl<'root> Debug for ArrayCallReply<'root> {
     fn fmt(&self, f: &mut Formatter<'_>) -> fmt::Result {
-<<<<<<< HEAD
-        let children: Vec<CallResult> = self.iter().collect();
-        write!(f, "{:?}", children)
-=======
         f.debug_struct("ArrayCallReply")
             .field("reply", &self.reply)
             .field("elements", &self.iter().collect::<Vec<CallResult>>())
@@ -348,14 +237,12 @@
             })?;
 
         f.write_str("]")
->>>>>>> d79071c4
     }
 }
 
 pub struct NullCallReply<'root> {
     reply: NonNull<RedisModuleCallReply>,
     _dummy: PhantomData<&'root ()>,
-<<<<<<< HEAD
 }
 
 impl<'root> Drop for NullCallReply<'root> {
@@ -366,7 +253,15 @@
 
 impl<'root> Debug for NullCallReply<'root> {
     fn fmt(&self, f: &mut Formatter<'_>) -> fmt::Result {
-        write!(f, "Null")
+        f.debug_struct("NullCallReply")
+            .field("reply", &self.reply)
+            .finish()
+    }
+}
+
+impl<'root> Display for NullCallReply<'root> {
+    fn fmt(&self, f: &mut Formatter<'_>) -> fmt::Result {
+        f.write_str("Null")
     }
 }
 
@@ -384,25 +279,8 @@
             reply: self,
             index: 0,
         }
-=======
-}
-
-impl<'root> Drop for NullCallReply<'root> {
-    fn drop(&mut self) {
-        free_call_reply(self.reply.as_ptr());
-    }
-}
-
-impl<'root> Debug for NullCallReply<'root> {
-    fn fmt(&self, f: &mut Formatter<'_>) -> fmt::Result {
-        f.debug_struct("NullCallReply")
-            .field("reply", &self.reply)
-            .finish()
->>>>>>> d79071c4
-    }
-}
-
-<<<<<<< HEAD
+    }
+
     /// Return the map element on the given index.
     pub fn get(&self, idx: usize) -> Option<(CallResult<'_>, CallResult<'_>)> {
         let (key, val) = call_reply_map_element(self.reply.as_ptr(), idx);
@@ -410,42 +288,8 @@
             create_call_reply(NonNull::new(key)?),
             create_call_reply(NonNull::new(val)?),
         ))
-=======
-impl<'root> Display for NullCallReply<'root> {
-    fn fmt(&self, f: &mut Formatter<'_>) -> fmt::Result {
-        f.write_str("Null")
->>>>>>> d79071c4
-    }
-}
-
-<<<<<<< HEAD
-=======
-pub struct MapCallReply<'root> {
-    reply: NonNull<RedisModuleCallReply>,
-    _dummy: PhantomData<&'root ()>,
-}
-
-impl<'root> MapCallReply<'root> {
-    /// Return an iterator over the elements in the [MapCallReply].
-    /// The iterator return each element as a tuple representing the
-    /// key and the value.
-    pub fn iter(&self) -> MapCallReplyIterator<'root, '_> {
-        MapCallReplyIterator {
-            reply: self,
-            index: 0,
-        }
-    }
-
-    /// Return the map element on the given index.
-    pub fn get(&self, idx: usize) -> Option<(CallResult<'_>, CallResult<'_>)> {
-        let (key, val) = call_reply_map_element(self.reply.as_ptr(), idx);
-        Some((
-            create_call_reply(NonNull::new(key)?),
-            create_call_reply(NonNull::new(val)?),
-        ))
-    }
-
->>>>>>> d79071c4
+    }
+
     /// Return the number of elements in the [MapCallReply].
     pub fn len(&self) -> usize {
         call_reply_length(self.reply.as_ptr())
@@ -468,22 +312,6 @@
         res
     }
 }
-<<<<<<< HEAD
-
-impl<'root> Drop for MapCallReply<'root> {
-    fn drop(&mut self) {
-        free_call_reply(self.reply.as_ptr());
-    }
-}
-
-impl<'root> Debug for MapCallReply<'root> {
-    fn fmt(&self, f: &mut Formatter<'_>) -> fmt::Result {
-        let elements: Vec<(CallResult, CallResult)> = self.iter().collect();
-        write!(f, "{:?}", elements)
-    }
-}
-
-=======
 
 impl<'root> Drop for MapCallReply<'root> {
     fn drop(&mut self) {
@@ -523,7 +351,6 @@
     }
 }
 
->>>>>>> d79071c4
 pub struct SetCallReply<'root> {
     reply: NonNull<RedisModuleCallReply>,
     _dummy: PhantomData<&'root ()>,
@@ -575,10 +402,6 @@
 
 impl<'root> Debug for SetCallReply<'root> {
     fn fmt(&self, f: &mut Formatter<'_>) -> fmt::Result {
-<<<<<<< HEAD
-        let elements: Vec<CallResult> = self.iter().collect();
-        write!(f, "{:?}", elements)
-=======
         f.debug_struct("SetCallReply")
             .field("reply", &self.reply)
             .field("elements", &self.iter().collect::<Vec<CallResult>>())
@@ -600,7 +423,6 @@
             })?;
 
         f.write_str("}")
->>>>>>> d79071c4
     }
 }
 
@@ -624,9 +446,6 @@
 
 impl<'root> Debug for BoolCallReply<'root> {
     fn fmt(&self, f: &mut Formatter<'_>) -> fmt::Result {
-<<<<<<< HEAD
-        write!(f, "{:?}", self.to_bool())
-=======
         f.debug_struct("BoolCallReply")
             .field("reply", &self.reply)
             .field("value", &self.to_bool())
@@ -637,7 +456,6 @@
 impl<'root> Display for BoolCallReply<'root> {
     fn fmt(&self, f: &mut Formatter<'_>) -> fmt::Result {
         fmt::Display::fmt(&self.to_bool(), f)
->>>>>>> d79071c4
     }
 }
 
@@ -661,9 +479,6 @@
 
 impl<'root> Debug for DoubleCallReply<'root> {
     fn fmt(&self, f: &mut Formatter<'_>) -> fmt::Result {
-<<<<<<< HEAD
-        write!(f, "{:?}", self.to_double())
-=======
         f.debug_struct("DoubleCallReply")
             .field("reply", &self.reply)
             .field("value", &self.to_double())
@@ -674,7 +489,6 @@
 impl<'root> Display for DoubleCallReply<'root> {
     fn fmt(&self, f: &mut Formatter<'_>) -> fmt::Result {
         fmt::Display::fmt(&self.to_double(), f)
->>>>>>> d79071c4
     }
 }
 
@@ -699,9 +513,6 @@
 
 impl<'root> Debug for BigNumberCallReply<'root> {
     fn fmt(&self, f: &mut Formatter<'_>) -> fmt::Result {
-<<<<<<< HEAD
-        write!(f, "{:?}", self.to_string())
-=======
         f.debug_struct("BigNumberCallReply")
             .field("reply", &self.reply)
             .field("value", &self.to_string())
@@ -718,7 +529,6 @@
                 .unwrap_or("None"),
             f,
         )
->>>>>>> d79071c4
     }
 }
 
@@ -741,7 +551,6 @@
     /// Return None if the format is not a valid utf8.
     pub fn as_parts(&self) -> Option<(&str, &[u8])> {
         let mut len: usize = 0;
-<<<<<<< HEAD
         let mut format: *const c_char = std::ptr::null();
         let reply_string: *mut u8 = unsafe {
             RedisModule_CallReplyVerbatim.unwrap()(self.reply.as_ptr(), &mut len, &mut format)
@@ -749,18 +558,6 @@
         };
         Some((
             std::str::from_utf8(unsafe { slice::from_raw_parts(format as *const u8, 3) })
-=======
-        let format: *const u8 = std::ptr::null();
-        let reply_string: *mut u8 = unsafe {
-            RedisModule_CallReplyVerbatim.unwrap()(
-                self.reply.as_ptr(),
-                &mut len,
-                &mut (format as *const c_char),
-            ) as *mut u8
-        };
-        Some((
-            std::str::from_utf8(unsafe { slice::from_raw_parts(format, 3) })
->>>>>>> d79071c4
                 .ok()
                 .unwrap(),
             unsafe { slice::from_raw_parts(reply_string, len) },
@@ -776,9 +573,6 @@
 
 impl<'root> Debug for VerbatimStringCallReply<'root> {
     fn fmt(&self, f: &mut Formatter<'_>) -> fmt::Result {
-<<<<<<< HEAD
-        write!(f, "{:?}", self.to_parts())
-=======
         f.debug_struct("VerbatimStringCallReply")
             .field("reply", &self.reply)
             .field("value", &self.as_parts())
@@ -792,7 +586,6 @@
             Some((format, data)) => write!(f, "({}, {})", format, String::from_utf8_lossy(data)),
             None => f.write_str("(None)"),
         }
->>>>>>> d79071c4
     }
 }
 
@@ -811,8 +604,6 @@
     VerbatimString(VerbatimStringCallReply<'root>),
 }
 
-<<<<<<< HEAD
-=======
 impl<'root> Display for CallReply<'root> {
     fn fmt(&self, f: &mut Formatter<'_>) -> fmt::Result {
         match self {
@@ -831,7 +622,6 @@
     }
 }
 
->>>>>>> d79071c4
 fn create_call_reply<'root>(reply: NonNull<RedisModuleCallReply>) -> CallResult<'root> {
     let ty = call_reply_type(reply.as_ptr());
     match ty {
@@ -844,17 +634,10 @@
             reply: reply,
             _dummy: PhantomData,
         })),
-<<<<<<< HEAD
         ReplyType::Error => Err(ErrorReply::RedisError(ErrorCallReply {
             reply: reply,
             _dummy: PhantomData,
         })),
-=======
-        ReplyType::Error => Err(ErrorCallReply {
-            reply: reply,
-            _dummy: PhantomData,
-        }),
->>>>>>> d79071c4
         ReplyType::Array => Ok(CallReply::Array(ArrayCallReply {
             reply: reply,
             _dummy: PhantomData,
@@ -896,9 +679,6 @@
     reply.map_or(Ok(CallReply::Unknown), |v| create_call_reply(v))
 }
 
-<<<<<<< HEAD
-pub type CallResult<'root> = Result<CallReply<'root>, ErrorReply<'root>>;
-=======
 fn fmt_call_result(res: CallResult<'_>, f: &mut Formatter<'_>) -> fmt::Result {
     match res {
         Ok(r) => fmt::Display::fmt(&r, f),
@@ -906,5 +686,4 @@
     }
 }
 
-pub type CallResult<'root> = Result<CallReply<'root>, ErrorCallReply<'root>>;
->>>>>>> d79071c4
+pub type CallResult<'root> = Result<CallReply<'root>, ErrorReply<'root>>;