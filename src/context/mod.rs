use std::ffi::CString;
use std::os::raw::{c_char, c_int, c_long, c_longlong};
use std::ptr;

use crate::key::{RedisKey, RedisKeyWritable};
use crate::raw::{ModuleOptions, Version};
use crate::{add_info_field_long_long, add_info_field_str, raw, utils, Status};
use crate::{add_info_section, LogLevel};
use crate::{RedisError, RedisResult, RedisString, RedisValue};

#[cfg(feature = "experimental-api")]
use std::ffi::CStr;

#[cfg(feature = "experimental-api")]
mod timer;

#[cfg(feature = "experimental-api")]
pub mod thread_safe;

#[cfg(feature = "experimental-api")]
pub mod blocked;

pub mod info;

<<<<<<< HEAD
pub mod server_events;
=======
pub mod keys_cursor;
>>>>>>> cc053278

/// `Context` is a structure that's designed to give us a high-level interface to
/// the Redis module API by abstracting away the raw C FFI calls.
pub struct Context {
    pub ctx: *mut raw::RedisModuleCtx,
}

impl Context {
    pub const fn new(ctx: *mut raw::RedisModuleCtx) -> Self {
        Self { ctx }
    }

    #[must_use]
    pub const fn dummy() -> Self {
        Self {
            ctx: ptr::null_mut(),
        }
    }

    pub fn log(&self, level: LogLevel, message: &str) {
        crate::logging::log_internal(self.ctx, level, message);
    }

    pub fn log_debug(&self, message: &str) {
        self.log(LogLevel::Debug, message);
    }

    pub fn log_notice(&self, message: &str) {
        self.log(LogLevel::Notice, message);
    }

    pub fn log_verbose(&self, message: &str) {
        self.log(LogLevel::Verbose, message);
    }

    pub fn log_warning(&self, message: &str) {
        self.log(LogLevel::Warning, message);
    }

    /// # Panics
    ///
    /// Will panic if `RedisModule_AutoMemory` is missing in redismodule.h
    pub fn auto_memory(&self) {
        unsafe {
            raw::RedisModule_AutoMemory.unwrap()(self.ctx);
        }
    }

    /// # Panics
    ///
    /// Will panic if `RedisModule_IsKeysPositionRequest` is missing in redismodule.h
    #[must_use]
    pub fn is_keys_position_request(&self) -> bool {
        // We want this to be available in tests where we don't have an actual Redis to call
        if cfg!(feature = "test") {
            return false;
        }

        let result = unsafe { raw::RedisModule_IsKeysPositionRequest.unwrap()(self.ctx) };

        result != 0
    }

    /// # Panics
    ///
    /// Will panic if `RedisModule_KeyAtPos` is missing in redismodule.h
    pub fn key_at_pos(&self, pos: i32) {
        // TODO: This will crash redis if `pos` is out of range.
        // Think of a way to make this safe by checking the range.
        unsafe {
            raw::RedisModule_KeyAtPos.unwrap()(self.ctx, pos as c_int);
        }
    }

    pub fn call(&self, command: &str, args: &[&str]) -> RedisResult {
        let terminated_args: Vec<RedisString> = args
            .iter()
            .map(|s| RedisString::create(self.ctx, s))
            .collect();

        let mut inner_args: Vec<*mut raw::RedisModuleString> =
            terminated_args.iter().map(|s| s.inner).collect();

        let cmd = CString::new(command).unwrap();
        let reply: *mut raw::RedisModuleCallReply = unsafe {
            let p_call = raw::RedisModule_Call.unwrap();
            p_call(
                self.ctx,
                cmd.as_ptr(),
                raw::FMT,
                inner_args.as_mut_ptr(),
                terminated_args.len(),
            )
        };
        let result = Self::parse_call_reply(reply);
        if !reply.is_null() {
            raw::free_call_reply(reply);
        }
        result
    }

    fn parse_call_reply(reply: *mut raw::RedisModuleCallReply) -> RedisResult {
        match raw::call_reply_type(reply) {
            raw::ReplyType::Error => Err(RedisError::String(raw::call_reply_string(reply))),
            raw::ReplyType::Unknown => Err(RedisError::Str("Error on method call")),
            raw::ReplyType::Array => {
                let length = raw::call_reply_length(reply);
                let mut vec = Vec::with_capacity(length);
                for i in 0..length {
                    vec.push(Self::parse_call_reply(raw::call_reply_array_element(
                        reply, i,
                    ))?);
                }
                Ok(RedisValue::Array(vec))
            }
            raw::ReplyType::Integer => Ok(RedisValue::Integer(raw::call_reply_integer(reply))),
            raw::ReplyType::String => Ok(RedisValue::SimpleString(raw::call_reply_string(reply))),
            raw::ReplyType::Null => Ok(RedisValue::Null),
        }
    }

    #[must_use]
    pub fn str_as_legal_resp_string(s: &str) -> CString {
        CString::new(
            s.chars()
                .map(|c| match c {
                    '\r' | '\n' | '\0' => b' ',
                    _ => c as u8,
                })
                .collect::<Vec<_>>(),
        )
        .unwrap()
    }

    #[allow(clippy::must_use_candidate)]
    pub fn reply_simple_string(&self, s: &str) -> raw::Status {
        let msg = Self::str_as_legal_resp_string(s);
        unsafe { raw::RedisModule_ReplyWithSimpleString.unwrap()(self.ctx, msg.as_ptr()).into() }
    }

    #[allow(clippy::must_use_candidate)]
    pub fn reply_error_string(&self, s: &str) -> raw::Status {
        let msg = Self::str_as_legal_resp_string(s);
        unsafe { raw::RedisModule_ReplyWithError.unwrap()(self.ctx, msg.as_ptr()).into() }
    }

    /// # Panics
    ///
    /// Will panic if methods used are missing in redismodule.h
    #[allow(clippy::must_use_candidate)]
    pub fn reply(&self, r: RedisResult) -> raw::Status {
        match r {
            Ok(RedisValue::Integer(v)) => unsafe {
                raw::RedisModule_ReplyWithLongLong.unwrap()(self.ctx, v).into()
            },

            Ok(RedisValue::Float(v)) => unsafe {
                raw::RedisModule_ReplyWithDouble.unwrap()(self.ctx, v).into()
            },

            Ok(RedisValue::SimpleStringStatic(s)) => unsafe {
                let msg = CString::new(s).unwrap();
                raw::RedisModule_ReplyWithSimpleString.unwrap()(self.ctx, msg.as_ptr()).into()
            },

            Ok(RedisValue::SimpleString(s)) => unsafe {
                let msg = CString::new(s).unwrap();
                raw::RedisModule_ReplyWithSimpleString.unwrap()(self.ctx, msg.as_ptr()).into()
            },

            Ok(RedisValue::BulkString(s)) => unsafe {
                raw::RedisModule_ReplyWithStringBuffer.unwrap()(
                    self.ctx,
                    s.as_ptr().cast::<c_char>(),
                    s.len(),
                )
                .into()
            },

            Ok(RedisValue::BulkRedisString(s)) => unsafe {
                raw::RedisModule_ReplyWithString.unwrap()(self.ctx, s.inner).into()
            },

            Ok(RedisValue::StringBuffer(s)) => unsafe {
                raw::RedisModule_ReplyWithStringBuffer.unwrap()(
                    self.ctx,
                    s.as_ptr().cast::<c_char>(),
                    s.len(),
                )
                .into()
            },

            Ok(RedisValue::Array(array)) => {
                unsafe {
                    // According to the Redis source code this always succeeds,
                    // so there is no point in checking its return value.
                    raw::RedisModule_ReplyWithArray.unwrap()(self.ctx, array.len() as c_long);
                }

                for elem in array {
                    self.reply(Ok(elem));
                }

                raw::Status::Ok
            }

            Ok(RedisValue::Null) => unsafe {
                raw::RedisModule_ReplyWithNull.unwrap()(self.ctx).into()
            },

            Ok(RedisValue::NoReply) => raw::Status::Ok,

            Err(RedisError::WrongArity) => unsafe {
                if self.is_keys_position_request() {
                    // We can't return a result since we don't have a client
                    raw::Status::Err
                } else {
                    raw::RedisModule_WrongArity.unwrap()(self.ctx).into()
                }
            },

            Err(RedisError::WrongType) => {
                self.reply_error_string(RedisError::WrongType.to_string().as_str())
            }

            Err(RedisError::String(s)) => self.reply_error_string(s.as_str()),

            Err(RedisError::Str(s)) => self.reply_error_string(s),
        }
    }

    #[must_use]
    pub fn open_key(&self, key: &RedisString) -> RedisKey {
        RedisKey::open(self.ctx, key)
    }

    #[must_use]
    pub fn open_key_writable(&self, key: &RedisString) -> RedisKeyWritable {
        RedisKeyWritable::open(self.ctx, key)
    }

    pub fn replicate_verbatim(&self) {
        raw::replicate_verbatim(self.ctx);
    }

    #[must_use]
    pub fn create_string(&self, s: &str) -> RedisString {
        RedisString::create(self.ctx, s)
    }

    #[must_use]
    pub const fn get_raw(&self) -> *mut raw::RedisModuleCtx {
        self.ctx
    }

    /// # Safety
    #[cfg(feature = "experimental-api")]
    pub unsafe fn export_shared_api(
        &self,
        func: *const ::std::os::raw::c_void,
        name: *const ::std::os::raw::c_char,
    ) {
        raw::export_shared_api(self.ctx, func, name);
    }

    #[cfg(feature = "experimental-api")]
    #[allow(clippy::must_use_candidate)]
    pub fn notify_keyspace_event(
        &self,
        event_type: raw::NotifyEvent,
        event: &str,
        keyname: &RedisString,
    ) -> raw::Status {
        unsafe { raw::notify_keyspace_event(self.ctx, event_type, event, keyname) }
    }

    #[cfg(feature = "experimental-api")]
    pub fn current_command_name(&self) -> Result<String, RedisError> {
        unsafe {
            match raw::RedisModule_GetCurrentCommandName {
                Some(cmd) => Ok(CStr::from_ptr(cmd(self.ctx)).to_str().unwrap().to_string()),
                None => Err(RedisError::Str(
                    "API RedisModule_GetCurrentCommandName is not available",
                )),
            }
        }
    }

    /// Returns the redis version either by calling RedisModule_GetServerVersion API,
    /// Or if it is not available, by calling "info server" API and parsing the reply
    pub fn get_redis_version(&self) -> Result<Version, RedisError> {
        self.get_redis_version_internal(false)
    }

    /// Returns the redis version by calling "info server" API and parsing the reply
    #[cfg(feature = "test")]
    pub fn get_redis_version_rm_call(&self) -> Result<Version, RedisError> {
        self.get_redis_version_internal(true)
    }

    pub fn version_from_info(info: RedisValue) -> Result<Version, RedisError> {
        if let RedisValue::SimpleString(info_str) = info {
            if let Some(ver) = utils::get_regexp_captures(
                info_str.as_str(),
                r"(?m)\bredis_version:([0-9]+)\.([0-9]+)\.([0-9]+)\b",
            ) {
                return Ok(Version {
                    major: ver[0].parse::<c_int>().unwrap(),
                    minor: ver[1].parse::<c_int>().unwrap(),
                    patch: ver[2].parse::<c_int>().unwrap(),
                });
            }
        }
        Err(RedisError::Str("Error getting redis_version"))
    }

    #[allow(clippy::not_unsafe_ptr_arg_deref)]
    fn get_redis_version_internal(&self, force_use_rm_call: bool) -> Result<Version, RedisError> {
        match unsafe { raw::RedisModule_GetServerVersion } {
            Some(api) if !force_use_rm_call => {
                // Call existing API
                Ok(Version::from(unsafe { api() }))
            }
            _ => {
                // Call "info server"
                if let Ok(info) = self.call("info", &["server"]) {
                    Self::version_from_info(info)
                } else {
                    Err(RedisError::Str("Error calling \"info server\""))
                }
            }
        }
    }
    pub fn set_module_options(&self, options: ModuleOptions) {
        unsafe { raw::RedisModule_SetModuleOptions.unwrap()(self.ctx, options.bits()) };
    }
}

pub struct InfoContext {
    pub ctx: *mut raw::RedisModuleInfoCtx,
}

impl InfoContext {
    pub const fn new(ctx: *mut raw::RedisModuleInfoCtx) -> Self {
        Self { ctx }
    }

    #[allow(clippy::must_use_candidate)]
    pub fn add_info_section(&self, name: Option<&str>) -> Status {
        add_info_section(self.ctx, name)
    }

    #[allow(clippy::must_use_candidate)]
    pub fn add_info_field_str(&self, name: &str, content: &str) -> Status {
        add_info_field_str(self.ctx, name, content)
    }

    #[allow(clippy::must_use_candidate)]
    pub fn add_info_field_long_long(&self, name: &str, value: c_longlong) -> Status {
        add_info_field_long_long(self.ctx, name, value)
    }
}<|MERGE_RESOLUTION|>--- conflicted
+++ resolved
@@ -22,11 +22,9 @@
 
 pub mod info;
 
-<<<<<<< HEAD
 pub mod server_events;
-=======
+
 pub mod keys_cursor;
->>>>>>> cc053278
 
 /// `Context` is a structure that's designed to give us a high-level interface to
 /// the Redis module API by abstracting away the raw C FFI calls.
