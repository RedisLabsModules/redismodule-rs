--- conflicted
+++ resolved
@@ -48,19 +48,6 @@
     Warning,
 }
 
-<<<<<<< HEAD
-fn from_byte_string(byte_str: *const c_char, length: usize) -> Result<String, Utf8Error> {
-    let mut vec_str: Vec<u8> = Vec::with_capacity(length);
-    for j in 0..length {
-        let byte = unsafe { *byte_str.add(j) } as u8;
-        vec_str.insert(j, byte);
-    }
-
-    String::from_utf8(vec_str).map_err(|e| e.utf8_error())
-}
-
-=======
->>>>>>> ff1c7d3a
 pub fn base_info_func(
     ctx: &InfoContext,
     for_crash_report: bool,
