use crate::utils::{get_redis_connection, start_redis_server_with_module};
use anyhow::Context;
use anyhow::Result;
use redis::{RedisError, RedisResult};

mod utils;

#[test]
fn test_hello() -> Result<()> {
    let port: u16 = 6479;
    let _guards = vec![start_redis_server_with_module("hello", port)
        .with_context(|| "failed to start redis server")?];
    let mut con =
        get_redis_connection(port).with_context(|| "failed to connect to redis server")?;

    let res: Vec<i32> = redis::cmd("hello.mul")
        .arg(&[3, 4])
        .query(&mut con)
        .with_context(|| "failed to run hello.mul")?;
    assert_eq!(res, vec![3, 4, 12]);

    let res: Result<Vec<i32>, RedisError> =
        redis::cmd("hello.mul").arg(&["3", "xx"]).query(&mut con);
    if res.is_ok() {
        return Err(anyhow::Error::msg("Should return an error"));
    }

    Ok(())
}

#[test]
fn test_keys_pos() -> Result<()> {
    let port: u16 = 6480;
    let _guards = vec![start_redis_server_with_module("keys_pos", port)
        .with_context(|| "failed to start redis server")?];
    let mut con =
        get_redis_connection(port).with_context(|| "failed to connect to redis server")?;

    let res: Vec<String> = redis::cmd("keys_pos")
        .arg(&["a", "1", "b", "2"])
        .query(&mut con)
        .with_context(|| "failed to run keys_pos")?;
    assert_eq!(res, vec!["a", "b"]);

    let res: Result<Vec<String>, RedisError> =
        redis::cmd("keys_pos").arg(&["a", "1", "b"]).query(&mut con);
    if res.is_ok() {
        return Err(anyhow::Error::msg("Should return an error"));
    }

    Ok(())
}

#[test]
fn test_test_helper_version() -> Result<()> {
    let port: u16 = 6481;
    let _guards = vec![start_redis_server_with_module("test_helper", port)
        .with_context(|| "failed to start redis server")?];
    let mut con =
        get_redis_connection(port).with_context(|| "failed to connect to redis server")?;

    let res: Vec<i64> = redis::cmd("test_helper.version")
        .query(&mut con)
        .with_context(|| "failed to run test_helper.version")?;
    assert!(res[0] > 0);

    // Test also an internal implementation that might not always be reached
    let res2: Vec<i64> = redis::cmd("test_helper._version_rm_call")
        .query(&mut con)
        .with_context(|| "failed to run test_helper._version_rm_call")?;
    assert_eq!(res, res2);

    Ok(())
}

#[cfg(feature = "experimental-api")]
#[test]
fn test_command_name() -> Result<()> {
    use redis_module::RedisValue;

    let port: u16 = 6482;
    let _guards = vec![start_redis_server_with_module("test_helper", port)
        .with_context(|| "failed to start redis server")?];
    let mut con =
        get_redis_connection(port).with_context(|| "failed to connect to redis server")?;

    // Call the tested command
    let res: Result<String, RedisError> = redis::cmd("test_helper.name").query(&mut con);

    // The expected result is according to redis version
    let info: String = redis::cmd("info")
        .arg(&["server"])
        .query(&mut con)
        .with_context(|| "failed to run test_helper.name")?;

    if let Ok(ver) = redis_module::Context::version_from_info(RedisValue::SimpleString(info)) {
        if ver.major > 6
            || (ver.major == 6 && ver.minor > 2)
            || (ver.major == 6 && ver.minor == 2 && ver.patch >= 5)
        {
            assert_eq!(res.unwrap(), String::from("test_helper.name"));
        } else {
            assert!(res
                .err()
                .unwrap()
                .to_string()
                .contains("RedisModule_GetCurrentCommandName is not available"));
        }
    }

    Ok(())
}

#[test]
fn test_test_helper_info() -> Result<()> {
    let port: u16 = 6483;
    let _guards = vec![start_redis_server_with_module("test_helper", port)
        .with_context(|| "failed to start redis server")?];
    let mut con =
        get_redis_connection(port).with_context(|| "failed to connect to redis server")?;

    let res: String = redis::cmd("INFO")
        .arg("TEST_HELPER")
        .query(&mut con)
        .with_context(|| "failed to run INFO TEST_HELPER")?;
    assert!(res.contains("test_helper_field:test_helper_value"));

    Ok(())
}

#[allow(unused_must_use)]
#[test]
fn test_test_helper_err() -> Result<()> {
    let port: u16 = 6484;
    let _guards = vec![start_redis_server_with_module("hello", port)
        .with_context(|| "failed to start redis server")?];
    let mut con =
        get_redis_connection(port).with_context(|| "failed to connect to redis server")?;

    // Make sure embedded nulls do not cause a crash
    redis::cmd("test_helper.err")
        .arg(&["\x00\x00"])
        .query::<()>(&mut con);

    redis::cmd("test_helper.err")
        .arg(&["no crash\x00"])
        .query::<()>(&mut con);

    Ok(())
}

#[test]
fn test_string() -> Result<()> {
    let port: u16 = 6485;
    let _guards = vec![start_redis_server_with_module("string", port)
        .with_context(|| "failed to start redis server")?];
    let mut con =
        get_redis_connection(port).with_context(|| "failed to connect to redis server")?;

    redis::cmd("string.set")
        .arg(&["key", "value"])
        .query(&mut con)
        .with_context(|| "failed to run string.set")?;

    let res: String = redis::cmd("string.get").arg(&["key"]).query(&mut con)?;

    assert_eq!(&res, "value");

    Ok(())
}

#[test]
fn test_scan() -> Result<()> {
    let port: u16 = 6486;
    let _guards = vec![start_redis_server_with_module("scan_keys", port)
        .with_context(|| "failed to start redis server")?];
    let mut con =
        get_redis_connection(port).with_context(|| "failed to connect to redis server")?;

    redis::cmd("set")
        .arg(&["x", "1"])
        .query(&mut con)
        .with_context(|| "failed to run string.set")?;

    redis::cmd("set")
        .arg(&["y", "1"])
        .query(&mut con)
        .with_context(|| "failed to run string.set")?;

    let mut res: Vec<String> = redis::cmd("scan_keys").query(&mut con)?;
    res.sort();

    assert_eq!(&res, &["x", "y"]);

    Ok(())
}

#[test]
fn test_stream_reader() -> Result<()> {
    let port: u16 = 6487;
    let _guards = vec![start_redis_server_with_module("stream", port)
        .with_context(|| "failed to start redis server")?];
    let mut con =
        get_redis_connection(port).with_context(|| "failed to connect to redis server")?;

    let _: String = redis::cmd("XADD")
        .arg(&["s", "1-1", "foo", "bar"])
        .query(&mut con)
        .with_context(|| "failed to add data to the stream")?;

    let _: String = redis::cmd("XADD")
        .arg(&["s", "1-2", "foo", "bar"])
        .query(&mut con)
        .with_context(|| "failed to add data to the stream")?;

    let res: String = redis::cmd("STREAM_POP")
        .arg(&["s"])
        .query(&mut con)
        .with_context(|| "failed to run keys_pos")?;
    assert_eq!(res, "1-1");

    let res: String = redis::cmd("STREAM_POP")
        .arg(&["s"])
        .query(&mut con)
        .with_context(|| "failed to run keys_pos")?;
    assert_eq!(res, "1-2");

    let res: usize = redis::cmd("XLEN")
        .arg(&["s"])
        .query(&mut con)
        .with_context(|| "failed to add data to the stream")?;

    assert_eq!(res, 0);

    Ok(())
}

#[test]
fn test_call() -> Result<()> {
    let port: u16 = 6488;
    let _guards = vec![start_redis_server_with_module("call", port)
        .with_context(|| "failed to start redis server")?];
    let mut con =
        get_redis_connection(port).with_context(|| "failed to connect to redis server")?;

    let res: String = redis::cmd("call.test")
        .query(&mut con)
        .with_context(|| "failed to run string.set")?;

    assert_eq!(&res, "pass");

    Ok(())
}

#[test]
fn test_ctx_flags() -> Result<()> {
    let port: u16 = 6489;
    let _guards = vec![start_redis_server_with_module("ctx_flags", port)
        .with_context(|| "failed to start redis server")?];
    let mut con =
        get_redis_connection(port).with_context(|| "failed to connect to redis server")?;

    let res: String = redis::cmd("my_role").query(&mut con)?;

    assert_eq!(&res, "master");

    Ok(())
}

#[test]
<<<<<<< HEAD
fn test_context_mutex() -> Result<()> {
    let port: u16 = 6490;
    let _guards = vec![start_redis_server_with_module("threads", port)
=======
fn test_get_current_user() -> Result<()> {
    let port: u16 = 6490;
    let _guards = vec![start_redis_server_with_module("acl", port)
>>>>>>> dd1b471f
        .with_context(|| "failed to start redis server")?];
    let mut con =
        get_redis_connection(port).with_context(|| "failed to connect to redis server")?;

<<<<<<< HEAD
    let res: String = redis::cmd("set_static_data")
        .arg(&["foo"])
        .query(&mut con)?;
    assert_eq!(&res, "OK");

    let res: String = redis::cmd("get_static_data").query(&mut con)?;
    assert_eq!(&res, "foo");

    let res: String = redis::cmd("get_static_data_on_thread").query(&mut con)?;
    assert_eq!(&res, "foo");
=======
    let res: String = redis::cmd("get_current_user").query(&mut con)?;

    assert_eq!(&res, "default");

    Ok(())
}

#[test]
fn test_verify_acl_on_user() -> Result<()> {
    let port: u16 = 6491;
    let _guards = vec![start_redis_server_with_module("acl", port)
        .with_context(|| "failed to start redis server")?];
    let mut con =
        get_redis_connection(port).with_context(|| "failed to connect to redis server")?;

    let res: String = redis::cmd("verify_key_access_for_user")
        .arg(&["default", "x"])
        .query(&mut con)?;

    assert_eq!(&res, "OK");

    let res: String = redis::cmd("ACL")
        .arg(&["SETUSER", "alice", "on", ">pass", "~cached:*", "+get"])
        .query(&mut con)?;

    assert_eq!(&res, "OK");

    let res: String = redis::cmd("verify_key_access_for_user")
        .arg(&["alice", "cached:1"])
        .query(&mut con)?;

    assert_eq!(&res, "OK");

    let res: RedisResult<String> = redis::cmd("verify_key_access_for_user")
        .arg(&["alice", "not_allow"])
        .query(&mut con);

    assert!(res.is_err());
    if let Err(res) = res {
        assert_eq!(
            res.to_string(),
            "Err: User does not have permissions on key"
        );
    }

    Ok(())
}

#[test]
fn test_key_miss_event() -> Result<()> {
    let port: u16 = 6492;
    let _guards = vec![start_redis_server_with_module("events", port)
        .with_context(|| "failed to start redis server")?];
    let mut con =
        get_redis_connection(port).with_context(|| "failed to connect to redis server")?;

    let res: usize = redis::cmd("events.num_key_miss").query(&mut con)?;
    assert_eq!(res, 0);

    let _: RedisResult<String> = redis::cmd("GET").arg(&["x"]).query(&mut con);

    let res: usize = redis::cmd("events.num_key_miss").query(&mut con)?;
    assert_eq!(res, 1);
>>>>>>> dd1b471f

    Ok(())
}<|MERGE_RESOLUTION|>--- conflicted
+++ resolved
@@ -268,31 +268,13 @@
 }
 
 #[test]
-<<<<<<< HEAD
-fn test_context_mutex() -> Result<()> {
-    let port: u16 = 6490;
-    let _guards = vec![start_redis_server_with_module("threads", port)
-=======
 fn test_get_current_user() -> Result<()> {
     let port: u16 = 6490;
     let _guards = vec![start_redis_server_with_module("acl", port)
->>>>>>> dd1b471f
-        .with_context(|| "failed to start redis server")?];
-    let mut con =
-        get_redis_connection(port).with_context(|| "failed to connect to redis server")?;
-
-<<<<<<< HEAD
-    let res: String = redis::cmd("set_static_data")
-        .arg(&["foo"])
-        .query(&mut con)?;
-    assert_eq!(&res, "OK");
-
-    let res: String = redis::cmd("get_static_data").query(&mut con)?;
-    assert_eq!(&res, "foo");
-
-    let res: String = redis::cmd("get_static_data_on_thread").query(&mut con)?;
-    assert_eq!(&res, "foo");
-=======
+        .with_context(|| "failed to start redis server")?];
+    let mut con =
+        get_redis_connection(port).with_context(|| "failed to connect to redis server")?;
+
     let res: String = redis::cmd("get_current_user").query(&mut con)?;
 
     assert_eq!(&res, "default");
@@ -356,7 +338,28 @@
 
     let res: usize = redis::cmd("events.num_key_miss").query(&mut con)?;
     assert_eq!(res, 1);
->>>>>>> dd1b471f
+
+    Ok(())
+}
+
+#[test]
+fn test_context_mutex() -> Result<()> {
+    let port: u16 = 6493;
+    let _guards = vec![start_redis_server_with_module("threads", port)
+        .with_context(|| "failed to start redis server")?];
+    let mut con =
+        get_redis_connection(port).with_context(|| "failed to connect to redis server")?;
+
+    let res: String = redis::cmd("set_static_data")
+        .arg(&["foo"])
+        .query(&mut con)?;
+    assert_eq!(&res, "OK");
+
+    let res: String = redis::cmd("get_static_data").query(&mut con)?;
+    assert_eq!(&res, "foo");
+
+    let res: String = redis::cmd("get_static_data_on_thread").query(&mut con)?;
+    assert_eq!(&res, "foo");
 
     Ok(())
 }