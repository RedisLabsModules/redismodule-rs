--- conflicted
+++ resolved
@@ -170,36 +170,13 @@
 }
 
 #[test]
-<<<<<<< HEAD
-fn test_server_event() -> Result<()> {
-    let port: u16 = 6486;
-    let _guards = vec![start_redis_server_with_module("server_events", port)
-=======
 fn test_scan() -> Result<()> {
     let port: u16 = 6486;
     let _guards = vec![start_redis_server_with_module("scan_keys", port)
->>>>>>> cc053278
-        .with_context(|| "failed to start redis server")?];
-    let mut con =
-        get_redis_connection(port).with_context(|| "failed to connect to redis server")?;
-
-<<<<<<< HEAD
-    redis::cmd("flushall")
-        .query(&mut con)
-        .with_context(|| "failed to run string.set")?;
-
-    let res: i64 = redis::cmd("num_flushed").query(&mut con)?;
-
-    assert_eq!(res, 1);
-
-    redis::cmd("flushall")
-        .query(&mut con)
-        .with_context(|| "failed to run string.set")?;
-
-    let res: i64 = redis::cmd("num_flushed").query(&mut con)?;
-
-    assert_eq!(res, 2);
-=======
+        .with_context(|| "failed to start redis server")?];
+    let mut con =
+        get_redis_connection(port).with_context(|| "failed to connect to redis server")?;
+
     redis::cmd("set")
         .arg(&["x", "1"])
         .query(&mut con)
@@ -254,7 +231,33 @@
         .with_context(|| "failed to add data to the stream")?;
 
     assert_eq!(res, 0);
->>>>>>> cc053278
+
+    Ok(())
+}
+
+#[test]
+fn test_server_event() -> Result<()> {
+    let port: u16 = 6488;
+    let _guards = vec![start_redis_server_with_module("server_events", port)
+        .with_context(|| "failed to start redis server")?];
+    let mut con =
+        get_redis_connection(port).with_context(|| "failed to connect to redis server")?;
+
+    redis::cmd("flushall")
+        .query(&mut con)
+        .with_context(|| "failed to run string.set")?;
+
+    let res: i64 = redis::cmd("num_flushed").query(&mut con)?;
+
+    assert_eq!(res, 1);
+
+    redis::cmd("flushall")
+        .query(&mut con)
+        .with_context(|| "failed to run string.set")?;
+
+    let res: i64 = redis::cmd("num_flushed").query(&mut con)?;
+
+    assert_eq!(res, 2);
 
     Ok(())
 }