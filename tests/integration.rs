--- conflicted
+++ resolved
@@ -392,35 +392,6 @@
 }
 
 #[test]
-<<<<<<< HEAD
-fn test_response() -> Result<()> {
-    let port: u16 = 6495;
-    let _guards = vec![start_redis_server_with_module("response", port)
-        .with_context(|| "failed to start redis server")?];
-    let mut con =
-        get_redis_connection(port).with_context(|| "failed to connect to redis server")?;
-
-    redis::cmd("hset")
-        .arg(&["k", "a", "b", "c", "d", "e", "b", "f", "g"])
-        .query(&mut con)
-        .with_context(|| "failed to run string.set")?;
-
-    let mut res: Vec<String> = redis::cmd("map.mget")
-        .arg(&["k", "a", "c", "e"])
-        .query(&mut con)
-        .with_context(|| "failed to run string.set")?;
-
-    res.sort();
-    assert_eq!(&res, &["a", "b", "b", "c", "d", "e"]);
-
-    let mut res: Vec<String> = redis::cmd("map.unique")
-        .arg(&["k", "a", "c", "e"])
-        .query(&mut con)
-        .with_context(|| "failed to run string.set")?;
-
-    res.sort();
-    assert_eq!(&res, &["b", "d"]);
-=======
 fn test_configuration() -> Result<()> {
     let port: u16 = 6495;
     let _guards = vec![start_redis_server_with_module("configuration", port)
@@ -489,7 +460,38 @@
         .query(&mut con)
         .with_context(|| "failed to run flushall")?;
     assert_eq!(res, 18); // the first configuration initialisation is counted as well, so we will get 18 changes.
->>>>>>> deeb441b
+
+    Ok(())
+}
+
+#[test]
+fn test_response() -> Result<()> {
+    let port: u16 = 6496;
+    let _guards = vec![start_redis_server_with_module("response", port)
+        .with_context(|| "failed to start redis server")?];
+    let mut con =
+        get_redis_connection(port).with_context(|| "failed to connect to redis server")?;
+
+    redis::cmd("hset")
+        .arg(&["k", "a", "b", "c", "d", "e", "b", "f", "g"])
+        .query(&mut con)
+        .with_context(|| "failed to run string.set")?;
+
+    let mut res: Vec<String> = redis::cmd("map.mget")
+        .arg(&["k", "a", "c", "e"])
+        .query(&mut con)
+        .with_context(|| "failed to run string.set")?;
+
+    res.sort();
+    assert_eq!(&res, &["a", "b", "b", "c", "d", "e"]);
+
+    let mut res: Vec<String> = redis::cmd("map.unique")
+        .arg(&["k", "a", "c", "e"])
+        .query(&mut con)
+        .with_context(|| "failed to run string.set")?;
+
+    res.sort();
+    assert_eq!(&res, &["b", "d"]);
 
     Ok(())
 }