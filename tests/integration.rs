use crate::utils::{get_redis_connection, start_redis_server_with_module};
use anyhow::Context;
use anyhow::Result;
<<<<<<< HEAD
use redis::{RedisError, RedisResult};
=======
use redis::RedisError;
use redis::RedisResult;
>>>>>>> 5914738f

mod utils;

#[test]
fn test_hello() -> Result<()> {
    let port: u16 = 6479;
    let _guards = vec![start_redis_server_with_module("hello", port)
        .with_context(|| "failed to start redis server")?];
    let mut con =
        get_redis_connection(port).with_context(|| "failed to connect to redis server")?;

    let res: Vec<i32> = redis::cmd("hello.mul")
        .arg(&[3, 4])
        .query(&mut con)
        .with_context(|| "failed to run hello.mul")?;
    assert_eq!(res, vec![3, 4, 12]);

    let res: Result<Vec<i32>, RedisError> =
        redis::cmd("hello.mul").arg(&["3", "xx"]).query(&mut con);
    if res.is_ok() {
        return Err(anyhow::Error::msg("Should return an error"));
    }

    Ok(())
}

#[test]
fn test_keys_pos() -> Result<()> {
    let port: u16 = 6480;
    let _guards = vec![start_redis_server_with_module("keys_pos", port)
        .with_context(|| "failed to start redis server")?];
    let mut con =
        get_redis_connection(port).with_context(|| "failed to connect to redis server")?;

    let res: Vec<String> = redis::cmd("keys_pos")
        .arg(&["a", "1", "b", "2"])
        .query(&mut con)
        .with_context(|| "failed to run keys_pos")?;
    assert_eq!(res, vec!["a", "b"]);

    let res: Result<Vec<String>, RedisError> =
        redis::cmd("keys_pos").arg(&["a", "1", "b"]).query(&mut con);
    if res.is_ok() {
        return Err(anyhow::Error::msg("Should return an error"));
    }

    Ok(())
}

#[test]
fn test_test_helper_version() -> Result<()> {
    let port: u16 = 6481;
    let _guards = vec![start_redis_server_with_module("test_helper", port)
        .with_context(|| "failed to start redis server")?];
    let mut con =
        get_redis_connection(port).with_context(|| "failed to connect to redis server")?;

    let res: Vec<i64> = redis::cmd("test_helper.version")
        .query(&mut con)
        .with_context(|| "failed to run test_helper.version")?;
    assert!(res[0] > 0);

    // Test also an internal implementation that might not always be reached
    let res2: Vec<i64> = redis::cmd("test_helper._version_rm_call")
        .query(&mut con)
        .with_context(|| "failed to run test_helper._version_rm_call")?;
    assert_eq!(res, res2);

    Ok(())
}

#[cfg(feature = "experimental-api")]
#[test]
fn test_command_name() -> Result<()> {
    use redis_module::RedisValue;

    let port: u16 = 6482;
    let _guards = vec![start_redis_server_with_module("test_helper", port)
        .with_context(|| "failed to start redis server")?];
    let mut con =
        get_redis_connection(port).with_context(|| "failed to connect to redis server")?;

    // Call the tested command
    let res: Result<String, RedisError> = redis::cmd("test_helper.name").query(&mut con);

    // The expected result is according to redis version
    let info: String = redis::cmd("info")
        .arg(&["server"])
        .query(&mut con)
        .with_context(|| "failed to run test_helper.name")?;

    if let Ok(ver) = redis_module::Context::version_from_info(RedisValue::SimpleString(info)) {
        if ver.major > 6
            || (ver.major == 6 && ver.minor > 2)
            || (ver.major == 6 && ver.minor == 2 && ver.patch >= 5)
        {
            assert_eq!(res.unwrap(), String::from("test_helper.name"));
        } else {
            assert!(res
                .err()
                .unwrap()
                .to_string()
                .contains("RedisModule_GetCurrentCommandName is not available"));
        }
    }

    Ok(())
}

#[test]
fn test_test_helper_info() -> Result<()> {
    let port: u16 = 6483;
    let _guards = vec![start_redis_server_with_module("test_helper", port)
        .with_context(|| "failed to start redis server")?];
    let mut con =
        get_redis_connection(port).with_context(|| "failed to connect to redis server")?;

    let res: String = redis::cmd("INFO")
        .arg("TEST_HELPER")
        .query(&mut con)
        .with_context(|| "failed to run INFO TEST_HELPER")?;
    assert!(res.contains("test_helper_field:test_helper_value"));

    Ok(())
}

#[allow(unused_must_use)]
#[test]
fn test_test_helper_err() -> Result<()> {
    let port: u16 = 6484;
    let _guards = vec![start_redis_server_with_module("hello", port)
        .with_context(|| "failed to start redis server")?];
    let mut con =
        get_redis_connection(port).with_context(|| "failed to connect to redis server")?;

    // Make sure embedded nulls do not cause a crash
    redis::cmd("test_helper.err")
        .arg(&["\x00\x00"])
        .query::<()>(&mut con);

    redis::cmd("test_helper.err")
        .arg(&["no crash\x00"])
        .query::<()>(&mut con);

    Ok(())
}

#[test]
fn test_string() -> Result<()> {
    let port: u16 = 6485;
    let _guards = vec![start_redis_server_with_module("string", port)
        .with_context(|| "failed to start redis server")?];
    let mut con =
        get_redis_connection(port).with_context(|| "failed to connect to redis server")?;

    redis::cmd("string.set")
        .arg(&["key", "value"])
        .query(&mut con)
        .with_context(|| "failed to run string.set")?;

    let res: String = redis::cmd("string.get").arg(&["key"]).query(&mut con)?;

    assert_eq!(&res, "value");

    Ok(())
}

#[test]
fn test_scan() -> Result<()> {
    let port: u16 = 6486;
    let _guards = vec![start_redis_server_with_module("scan_keys", port)
        .with_context(|| "failed to start redis server")?];
    let mut con =
        get_redis_connection(port).with_context(|| "failed to connect to redis server")?;

    redis::cmd("set")
        .arg(&["x", "1"])
        .query(&mut con)
        .with_context(|| "failed to run string.set")?;

    redis::cmd("set")
        .arg(&["y", "1"])
        .query(&mut con)
        .with_context(|| "failed to run string.set")?;

    let mut res: Vec<String> = redis::cmd("scan_keys").query(&mut con)?;
    res.sort();

    assert_eq!(&res, &["x", "y"]);

    Ok(())
}

#[test]
fn test_stream_reader() -> Result<()> {
    let port: u16 = 6487;
    let _guards = vec![start_redis_server_with_module("stream", port)
        .with_context(|| "failed to start redis server")?];
    let mut con =
        get_redis_connection(port).with_context(|| "failed to connect to redis server")?;

    let _: String = redis::cmd("XADD")
        .arg(&["s", "1-1", "foo", "bar"])
        .query(&mut con)
        .with_context(|| "failed to add data to the stream")?;

    let _: String = redis::cmd("XADD")
        .arg(&["s", "1-2", "foo", "bar"])
        .query(&mut con)
        .with_context(|| "failed to add data to the stream")?;

    let res: String = redis::cmd("STREAM_POP")
        .arg(&["s"])
        .query(&mut con)
        .with_context(|| "failed to run keys_pos")?;
    assert_eq!(res, "1-1");

    let res: String = redis::cmd("STREAM_POP")
        .arg(&["s"])
        .query(&mut con)
        .with_context(|| "failed to run keys_pos")?;
    assert_eq!(res, "1-2");

    let res: usize = redis::cmd("XLEN")
        .arg(&["s"])
        .query(&mut con)
        .with_context(|| "failed to add data to the stream")?;

    assert_eq!(res, 0);

    Ok(())
}

#[test]
fn test_call() -> Result<()> {
    let port: u16 = 6488;
    let _guards = vec![start_redis_server_with_module("call", port)
        .with_context(|| "failed to start redis server")?];
    let mut con =
        get_redis_connection(port).with_context(|| "failed to connect to redis server")?;

    let res: String = redis::cmd("call.test")
        .query(&mut con)
        .with_context(|| "failed to run string.set")?;

    assert_eq!(&res, "pass");

    Ok(())
}

#[test]
fn test_ctx_flags() -> Result<()> {
    let port: u16 = 6489;
    let _guards = vec![start_redis_server_with_module("ctx_flags", port)
        .with_context(|| "failed to start redis server")?];
    let mut con =
        get_redis_connection(port).with_context(|| "failed to connect to redis server")?;

    let res: String = redis::cmd("my_role").query(&mut con)?;

    assert_eq!(&res, "master");

    Ok(())
}

#[test]
<<<<<<< HEAD
fn test_key_miss_event() -> Result<()> {
    let port: u16 = 6490;
    let _guards = vec![start_redis_server_with_module("events", port)
=======
fn test_get_current_user() -> Result<()> {
    let port: u16 = 6490;
    let _guards = vec![start_redis_server_with_module("acl", port)
>>>>>>> 5914738f
        .with_context(|| "failed to start redis server")?];
    let mut con =
        get_redis_connection(port).with_context(|| "failed to connect to redis server")?;

<<<<<<< HEAD
    let res: usize = redis::cmd("events.num_key_miss").query(&mut con)?;
    assert_eq!(res, 0);

    let _: RedisResult<String> = redis::cmd("GET").arg(&["x"]).query(&mut con);

    let res: usize = redis::cmd("events.num_key_miss").query(&mut con)?;
    assert_eq!(res, 1);
=======
    let res: String = redis::cmd("get_current_user").query(&mut con)?;

    assert_eq!(&res, "default");

    Ok(())
}

#[test]
fn test_verify_acl_on_user() -> Result<()> {
    let port: u16 = 6491;
    let _guards = vec![start_redis_server_with_module("acl", port)
        .with_context(|| "failed to start redis server")?];
    let mut con =
        get_redis_connection(port).with_context(|| "failed to connect to redis server")?;

    let res: String = redis::cmd("verify_key_access_for_user")
        .arg(&["default", "x"])
        .query(&mut con)?;

    assert_eq!(&res, "OK");

    let res: String = redis::cmd("ACL")
        .arg(&["SETUSER", "alice", "on", ">pass", "~cached:*", "+get"])
        .query(&mut con)?;

    assert_eq!(&res, "OK");

    let res: String = redis::cmd("verify_key_access_for_user")
        .arg(&["alice", "cached:1"])
        .query(&mut con)?;

    assert_eq!(&res, "OK");

    let res: RedisResult<String> = redis::cmd("verify_key_access_for_user")
        .arg(&["alice", "not_allow"])
        .query(&mut con);

    assert!(res.is_err());
    if let Err(res) = res {
        assert_eq!(
            res.to_string(),
            "Err: User does not have permissions on key"
        );
    }
>>>>>>> 5914738f

    Ok(())
}<|MERGE_RESOLUTION|>--- conflicted
+++ resolved
@@ -1,12 +1,7 @@
 use crate::utils::{get_redis_connection, start_redis_server_with_module};
 use anyhow::Context;
 use anyhow::Result;
-<<<<<<< HEAD
 use redis::{RedisError, RedisResult};
-=======
-use redis::RedisError;
-use redis::RedisResult;
->>>>>>> 5914738f
 
 mod utils;
 
@@ -273,28 +268,13 @@
 }
 
 #[test]
-<<<<<<< HEAD
-fn test_key_miss_event() -> Result<()> {
-    let port: u16 = 6490;
-    let _guards = vec![start_redis_server_with_module("events", port)
-=======
 fn test_get_current_user() -> Result<()> {
     let port: u16 = 6490;
     let _guards = vec![start_redis_server_with_module("acl", port)
->>>>>>> 5914738f
-        .with_context(|| "failed to start redis server")?];
-    let mut con =
-        get_redis_connection(port).with_context(|| "failed to connect to redis server")?;
-
-<<<<<<< HEAD
-    let res: usize = redis::cmd("events.num_key_miss").query(&mut con)?;
-    assert_eq!(res, 0);
-
-    let _: RedisResult<String> = redis::cmd("GET").arg(&["x"]).query(&mut con);
-
-    let res: usize = redis::cmd("events.num_key_miss").query(&mut con)?;
-    assert_eq!(res, 1);
-=======
+        .with_context(|| "failed to start redis server")?];
+    let mut con =
+        get_redis_connection(port).with_context(|| "failed to connect to redis server")?;
+
     let res: String = redis::cmd("get_current_user").query(&mut con)?;
 
     assert_eq!(&res, "default");
@@ -339,7 +319,25 @@
             "Err: User does not have permissions on key"
         );
     }
->>>>>>> 5914738f
+
+    Ok(())
+}
+
+#[test]
+fn test_key_miss_event() -> Result<()> {
+    let port: u16 = 6492;
+    let _guards = vec![start_redis_server_with_module("events", port)
+        .with_context(|| "failed to start redis server")?];
+    let mut con =
+        get_redis_connection(port).with_context(|| "failed to connect to redis server")?;
+
+    let res: usize = redis::cmd("events.num_key_miss").query(&mut con)?;
+    assert_eq!(res, 0);
+
+    let _: RedisResult<String> = redis::cmd("GET").arg(&["x"]).query(&mut con);
+
+    let res: usize = redis::cmd("events.num_key_miss").query(&mut con)?;
+    assert_eq!(res, 1);
 
     Ok(())
 }