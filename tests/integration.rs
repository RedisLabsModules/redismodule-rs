--- conflicted
+++ resolved
@@ -268,36 +268,13 @@
 }
 
 #[test]
-<<<<<<< HEAD
-fn test_server_event() -> Result<()> {
-    let port: u16 = 6490;
-    let _guards = vec![start_redis_server_with_module("server_events", port)
-=======
 fn test_get_current_user() -> Result<()> {
     let port: u16 = 6490;
     let _guards = vec![start_redis_server_with_module("acl", port)
->>>>>>> eae82dd1
-        .with_context(|| "failed to start redis server")?];
-    let mut con =
-        get_redis_connection(port).with_context(|| "failed to connect to redis server")?;
-
-<<<<<<< HEAD
-    redis::cmd("flushall")
-        .query(&mut con)
-        .with_context(|| "failed to run flushall")?;
-
-    let res: i64 = redis::cmd("num_flushed").query(&mut con)?;
-
-    assert_eq!(res, 1);
-
-    redis::cmd("flushall")
-        .query(&mut con)
-        .with_context(|| "failed to run string.set")?;
-
-    let res: i64 = redis::cmd("num_flushed").query(&mut con)?;
-
-    assert_eq!(res, 2);
-=======
+        .with_context(|| "failed to start redis server")?];
+    let mut con =
+        get_redis_connection(port).with_context(|| "failed to connect to redis server")?;
+
     let res: String = redis::cmd("get_current_user").query(&mut con)?;
 
     assert_eq!(&res, "default");
@@ -383,7 +360,33 @@
 
     let res: String = redis::cmd("get_static_data_on_thread").query(&mut con)?;
     assert_eq!(&res, "foo");
->>>>>>> eae82dd1
+
+    Ok(())
+}
+
+#[test]
+fn test_server_event() -> Result<()> {
+    let port: u16 = 6494;
+    let _guards = vec![start_redis_server_with_module("server_events", port)
+        .with_context(|| "failed to start redis server")?];
+    let mut con =
+        get_redis_connection(port).with_context(|| "failed to connect to redis server")?;
+
+    redis::cmd("flushall")
+        .query(&mut con)
+        .with_context(|| "failed to run flushall")?;
+
+    let res: i64 = redis::cmd("num_flushed").query(&mut con)?;
+
+    assert_eq!(res, 1);
+
+    redis::cmd("flushall")
+        .query(&mut con)
+        .with_context(|| "failed to run string.set")?;
+
+    let res: i64 = redis::cmd("num_flushed").query(&mut con)?;
+
+    assert_eq!(res, 2);
 
     Ok(())
 }