--- conflicted
+++ resolved
@@ -66,11 +66,11 @@
 required-features = []
 
 [[example]]
-<<<<<<< HEAD
+name = "scan_keys"
+crate-type = ["cdylib"]
+
+[[example]]
 name = "stream"
-=======
-name = "scan_keys"
->>>>>>> dbc78837
 crate-type = ["cdylib"]
 
 [dependencies]
