[package]
name = "redis-module"
version = "99.99.99"
authors = ["Gavrie Philipson <gavrie@redis.com>", "Guy Korland <guy.korland@redis.com>"]
edition = "2021"
build = "build.rs"
description = "A toolkit for building Redis modules in Rust"
license = "BSD-3-Clause"
repository = "https://github.com/RedisLabsModules/redismodule-rs"
readme = "README.md"
keywords = ["redis", "plugin"]
categories = ["database", "api-bindings"]

[[example]]
name = "hello"
crate-type = ["cdylib"]

[[example]]
name = "string"
crate-type = ["cdylib"]

[[example]]
name = "configuration"
crate-type = ["cdylib"]

[[example]]
name = "acl"
crate-type = ["cdylib"]

[[example]]
name = "call"
crate-type = ["cdylib"]

[[example]]
name = "keys_pos"
crate-type = ["cdylib"]

[[example]]
name = "lists"
crate-type = ["cdylib"]

[[example]]
name = "timer"
crate-type = ["cdylib"]

[[example]]
name = "threads"
crate-type = ["cdylib"]

[[example]]
name = "block"
crate-type = ["cdylib"]

[[example]]
name = "data_type"
crate-type = ["cdylib"]

[[example]]
name = "load_unload"
crate-type = ["cdylib"]

[[example]]
name = "ctx_flags"
crate-type = ["cdylib"]

[[example]]
name = "server_events"
crate-type = ["cdylib"]

[[example]]
name = "events"
crate-type = ["cdylib"]

[[example]]
name = "test_helper"
crate-type = ["cdylib"]

[[example]]
name = "info"
crate-type = ["cdylib"]

[[example]]
name = "scan_keys"
crate-type = ["cdylib"]

[[example]]
name = "stream"
crate-type = ["cdylib"]

[[example]]
name = "response"
crate-type = ["cdylib"]

[dependencies]
bitflags = "2.1"
libc = "0.2"
enum-primitive-derive = "^0.1"
num-traits = "^0.2"
regex = "1"
strum_macros = "0.24"
backtrace = "0.3"
linkme = "0.3"
serde = { version = "1", features = ["derive"] }
<<<<<<< HEAD
cfg-if = "1"
redis-module-derive-internals = { path = "./redismodule-rs-derive-internals"}

[dev-dependencies]
anyhow = "1.0.38"
redis = "0.22.1"
lazy_static = "1.4.0"
redis-module = { path = "./", features = ["test", "experimental-api"]}
redis-module-derive = { path = "./redismodule-rs-derive"}

[build-dependencies]
bindgen = "0.64"
cc = "1.0"

[features]
default = ["experimental-api", "min-redis-compatibility-version-6-0"]
experimental-api = []
min-redis-compatibility-version-7-2 = []
min-redis-compatibility-version-7-0 = []
min-redis-compatibility-version-6-2 = []
min-redis-compatibility-version-6-0 = []

# Workaround to allow cfg(feature = "test") in dependencies:
# https://github.com/rust-lang/rust/issues/59168#issuecomment-472653680
# This requires running the tests with `--features test`
test = []
=======
nix = "0.26"

[dev-dependencies]
anyhow = "1"
redis = "0.23"
lazy_static = "1"
redis-module-derive = { path = "./redismodule-rs-derive"}
redis-module = { path = "./" }

[build-dependencies]
bindgen = "0.64"
cc = "1"
>>>>>>> b58b8d8d
<|MERGE_RESOLUTION|>--- conflicted
+++ resolved
@@ -101,35 +101,9 @@
 backtrace = "0.3"
 linkme = "0.3"
 serde = { version = "1", features = ["derive"] }
-<<<<<<< HEAD
+nix = "0.26"
 cfg-if = "1"
 redis-module-derive-internals = { path = "./redismodule-rs-derive-internals"}
-
-[dev-dependencies]
-anyhow = "1.0.38"
-redis = "0.22.1"
-lazy_static = "1.4.0"
-redis-module = { path = "./", features = ["test", "experimental-api"]}
-redis-module-derive = { path = "./redismodule-rs-derive"}
-
-[build-dependencies]
-bindgen = "0.64"
-cc = "1.0"
-
-[features]
-default = ["experimental-api", "min-redis-compatibility-version-6-0"]
-experimental-api = []
-min-redis-compatibility-version-7-2 = []
-min-redis-compatibility-version-7-0 = []
-min-redis-compatibility-version-6-2 = []
-min-redis-compatibility-version-6-0 = []
-
-# Workaround to allow cfg(feature = "test") in dependencies:
-# https://github.com/rust-lang/rust/issues/59168#issuecomment-472653680
-# This requires running the tests with `--features test`
-test = []
-=======
-nix = "0.26"
 
 [dev-dependencies]
 anyhow = "1"
@@ -141,4 +115,10 @@
 [build-dependencies]
 bindgen = "0.64"
 cc = "1"
->>>>>>> b58b8d8d
+
+[features]
+default = ["min-redis-compatibility-version-6-0"]
+min-redis-compatibility-version-7-2 = []
+min-redis-compatibility-version-7-0 = []
+min-redis-compatibility-version-6-2 = []
+min-redis-compatibility-version-6-0 = []
