[package]
name = "redis-module"
version = "99.99.99"
authors = ["Gavrie Philipson <gavrie@redis.com>", "Guy Korland <guy.korland@redis.com>"]
edition = "2021"
build = "build.rs"
description = "A toolkit for building Redis modules in Rust"
license = "BSD-3-Clause"
repository = "https://github.com/RedisLabsModules/redismodule-rs"
readme = "README.md"
keywords = ["redis", "plugin"]
categories = ["database", "api-bindings"]

[[example]]
name = "hello"
crate-type = ["cdylib"]

[[example]]
name = "string"
crate-type = ["cdylib"]

[[example]]
name = "call"
crate-type = ["cdylib"]

[[example]]
name = "keys_pos"
crate-type = ["cdylib"]

[[example]]
name = "lists"
crate-type = ["cdylib"]

[[example]]
name = "timer"
crate-type = ["cdylib"]
required-features = ["experimental-api"]

[[example]]
name = "threads"
crate-type = ["cdylib"]
required-features = ["experimental-api"]

[[example]]
name = "block"
crate-type = ["cdylib"]
required-features = ["experimental-api"]

[[example]]
name = "data_type"
crate-type = ["cdylib"]

[[example]]
name = "load_unload"
crate-type = ["cdylib"]

[[example]]
<<<<<<< HEAD
name = "server_events"
=======
name = "ctx_flags"
>>>>>>> 0cf690e6
crate-type = ["cdylib"]

[[example]]
name = "events"
crate-type = ["cdylib"]
required-features = ["experimental-api"]

[[example]]
name = "test_helper"
crate-type = ["cdylib"]
required-features = ["test","experimental-api"]

[[example]]
name = "info"
crate-type = ["cdylib"]
required-features = []

[[example]]
name = "scan_keys"
crate-type = ["cdylib"]

[[example]]
name = "stream"
crate-type = ["cdylib"]

[dependencies]
bitflags = "1.2"
libc = "0.2"
enum-primitive-derive = "^0.1"
num-traits = "^0.2"
regex = "1"
strum_macros = "0.24"
#failure = "0.1"
backtrace = "0.3"
linkme = "0.3"

[dev-dependencies]
anyhow = "1.0.38"
redis = "0.22.1"
redis-module-derive = { path = "./redismodule-rs-derive"}

[build-dependencies]
bindgen = "0.64"
cc = "1.0"

[features]
default = []
experimental-api = []

# Workaround to allow cfg(feature = "test") in dependencies:
# https://github.com/rust-lang/rust/issues/59168#issuecomment-472653680
# This requires running the tests with `--features test`
test = []<|MERGE_RESOLUTION|>--- conflicted
+++ resolved
@@ -55,11 +55,11 @@
 crate-type = ["cdylib"]
 
 [[example]]
-<<<<<<< HEAD
+name = "ctx_flags"
+crate-type = ["cdylib"]
+
+[[example]]
 name = "server_events"
-=======
-name = "ctx_flags"
->>>>>>> 0cf690e6
 crate-type = ["cdylib"]
 
 [[example]]
