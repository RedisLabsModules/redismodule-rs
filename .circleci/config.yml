version: 2.1

commands:
  early-returns:
    steps:
      - run:
          name: Early return if this is a docs build
          command: |
            if [[ $CIRCLE_BRANCH == *docs ]]; then
              echo "Identifies as documents PR, no testing required."
              circleci step halt
            fi
      - run:
          name: Early return if this branch should ignore CI
          command: |
            if [[ $CIRCLE_BRANCH == *noci ]]; then
              echo "Identifies as actively ignoring CI, no testing required."
              circleci step halt
            fi

  early-return-for-forked-pull-requests:
    description: >-
      If this build is from a fork, stop executing the current job and return success.
      This is useful to avoid steps that will fail due to missing credentials.
    steps:
      - run:
          name: Early return if this build is from a forked PR
          command: |
            if [[ -n "$CIRCLE_PR_NUMBER" ]]; then
              echo "Nothing to do for forked PRs, so marking this step successful"
              circleci step halt
            fi

  setup-executor:
    steps:
      - run:
          name: Setup executor
          command: |
            apt-get -qq update
            apt-get -q install -y git openssh-client curl ca-certificates make tar gzip
            bash <(curl -fsSL https://raw.githubusercontent.com/docker/docker-install/master/install.sh)
      - setup_remote_docker:
          version: 20.10.2
          docker_layer_caching: true

  checkout-all:
    steps:
      - checkout
      - run:
          name: Checkout submodules
          command: git submodule update --init --recursive

  setup-automation:
    steps:
      - run:
          name: Setup automation
          command: |
            (mkdir -p deps; cd deps; git clone https://github.com/RedisLabsModules/readies.git)
            ./deps/readies/bin/getpy3

  install-prerequisites:
    parameters:
      redis_version:
        type: string
        default: "6"
      getredis_params:
        type: string
        default: ""
    steps:
      - setup-automation
      - run:
          name: Setup build environment
          command: |
            ./sbin/system-setup.py
            bash -l -c "make info"
      - run:
          name: Install Redis
          command: |
            bash -l -c "./deps/readies/bin/getredis -v \"<<parameters.redis_version>>\" --force <<parameters.getredis_params>>"
            redis-server --version

  build-steps:
    parameters:
      build_params:
        type: string
        default: ""
      test_params:
        type: string
        default: ""
      redis_version:
        type: string
        default: "6"
      getredis_params:
        type: string
        default: ""
    steps:
      - early-returns
      - checkout-all
      - install-prerequisites:
          redis_version: <<parameters.redis_version>>
          getredis_params: <<parameters.getredis_params>>
      - restore_cache:
          keys:
            - v3-dependencies-{{ arch }}-{{ checksum "Cargo.toml" }}
      #- run:
      #    name: Check formatting
      #    command: bash -l -c "make lint"
      - run:
          name: Build debug
          command: bash -l -c "make build DEBUG=1 <<parameters.build_params>>"
      - run:
          name: Build release
          command: bash -l -c "make build <<parameters.build_params>>"
      - save_cache:
          key: v3-dependencies-{{ arch }}-{{ checksum "Cargo.toml" }}
          paths:
            - "~/.cargo"
            - "./target"
      - run:
          name: Run all tests
          command: bash -l -c "make test"

  platforms-build-steps:
    parameters:
      platform:
        type: string
    steps:
      - early-returns
      - setup-executor
      - checkout-all
      - setup-automation
      - run:
          name: Build for platform
          command: |
            cd build/platforms
            make build OSNICK="<<parameters.platform>>" VERSION="$CIRCLE_TAG" BRANCH="$CIRCLE_BRANCH" TEST=1 SHOW=1

#----------------------------------------------------------------------------------------------------------------------------------

#----------------------------------------------------------------------------------------------------------------------------------

jobs:
  build:
    docker:
      - image: redisfab/rmbuilder:6.2.5-x64-buster
    steps:
      - build-steps

  platforms-build:
    parameters:
      platform:
        type: string
    docker:
<<<<<<< HEAD
      - image: debian:buster
=======
      - image: ubuntu:bionic
>>>>>>> 44a78262
    steps:
      - platforms-build-steps:
          platform: <<parameters.platform>>

  build-macos:
    macos:
      xcode: 11.6.0
    steps:
      - build-steps

#----------------------------------------------------------------------------------------------------------------------------------

on-any-branch: &on-any-branch
  filters:
    branches:
      only: /.*/
    tags:
      only: /.*/

never: &never
  filters:
    branches:
      ignore: /.*/
    tags:
      ignore: /.*/

on-master: &on-master
  filters:
    branches:
      only: master
    tags:
      ignore: /.*/

on-integ-branch: &on-integ-branch
  filters:
    branches:
      only:
        - master
        - /^\d+\.\d+.*$/
        - /^feature-.*$/
    tags:
      ignore: /.*/

not-on-integ-branch: &not-on-integ-branch
  filters:
    branches:
      ignore:
        - master
        - /^\d+\.\d+.*$/
        - /^feature-.*$/
    tags:
      ignore: /.*/

on-version-tags: &on-version-tags
  filters:
    branches:
      ignore: /.*/
    tags:
      only: /^v[0-9].*/

on-integ-and-version-tags: &on-integ-and-version-tags
  filters:
    branches:
      only:
        - master
        - /^\d+\.\d+.*$/
        - /^feature-.*$/
    tags:
      only: /^v[0-9].*/

#----------------------------------------------------------------------------------------------------------------------------------

workflows:
  version: 2
  default-flow:
    jobs:
      - build:
          <<: *not-on-integ-branch
      - platforms-build:
          context: common
          #@@<<: *on-integ-and-version-tags
          <<: *on-any-branch
          matrix:
            parameters:
              platform: [focal, bionic, xenial, centos8, centos7, buster]
      - build-macos:
          <<: *on-any-branch<|MERGE_RESOLUTION|>--- conflicted
+++ resolved
@@ -151,11 +151,7 @@
       platform:
         type: string
     docker:
-<<<<<<< HEAD
       - image: debian:buster
-=======
-      - image: ubuntu:bionic
->>>>>>> 44a78262
     steps:
       - platforms-build-steps:
           platform: <<parameters.platform>>
@@ -236,8 +232,7 @@
           <<: *not-on-integ-branch
       - platforms-build:
           context: common
-          #@@<<: *on-integ-and-version-tags
-          <<: *on-any-branch
+          <<: *on-integ-and-version-tags
           matrix:
             parameters:
               platform: [focal, bionic, xenial, centos8, centos7, buster]
